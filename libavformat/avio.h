--- conflicted
+++ resolved
@@ -509,19 +509,12 @@
  */
 int64_t avio_size(AVIOContext *s);
 
-<<<<<<< HEAD
 /**
  * feof() equivalent for AVIOContext.
  * @return non zero if and only if end of file
  */
 int url_feof(AVIOContext *s);
 
-int av_url_read_fpause(AVIOContext *h, int pause);
-int64_t av_url_read_fseek(AVIOContext *h, int stream_index,
-                          int64_t timestamp, int flags);
-
-=======
->>>>>>> ee26abf2
 /** @warning currently size is limited */
 #ifdef __GNUC__
 int avio_printf(AVIOContext *s, const char *fmt, ...) __attribute__ ((__format__ (__printf__, 2, 3)));
