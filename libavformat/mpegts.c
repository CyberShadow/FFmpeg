--- conflicted
+++ resolved
@@ -600,13 +600,9 @@
 static int mpegts_set_stream_info(AVStream *st, PESContext *pes,
                                   uint32_t stream_type, uint32_t prog_reg_desc)
 {
-<<<<<<< HEAD
     int old_codec_type= st->codec->codec_type;
     int old_codec_id  = st->codec->codec_id;
-    av_set_pts_info(st, 33, 1, 90000);
-=======
     avpriv_set_pts_info(st, 33, 1, 90000);
->>>>>>> c8f0e88b
     st->priv_data = pes;
     st->codec->codec_type = AVMEDIA_TYPE_DATA;
     st->codec->codec_id   = CODEC_ID_NONE;
