--- conflicted
+++ resolved
@@ -331,11 +331,7 @@
     data_ptr = pkt->data;
     end_ptr = pkt->data + length;
     buf_ptr = pkt->data + 4; /* skip SMPTE 331M header */
-<<<<<<< HEAD
-    for (; buf_ptr + st->codec->channels*4 <= end_ptr; ) {
-=======
     for (; end_ptr - buf_ptr >= st->codec->channels * 4; ) {
->>>>>>> aa0cb16c
         for (i = 0; i < st->codec->channels; i++) {
             uint32_t sample = bytestream_get_le32(&buf_ptr);
             if (st->codec->bits_per_coded_sample == 24)
