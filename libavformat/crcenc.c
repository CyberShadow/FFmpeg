--- conflicted
+++ resolved
@@ -56,12 +56,7 @@
 
 AVOutputFormat ff_crc_muxer = {
     .name              = "crc",
-<<<<<<< HEAD
-    .long_name         = NULL_IF_CONFIG_SMALL("CRC testing format"),
-=======
     .long_name         = NULL_IF_CONFIG_SMALL("CRC testing"),
-    .extensions        = "",
->>>>>>> 6774247a
     .priv_data_size    = sizeof(CRCState),
     .audio_codec       = CODEC_ID_PCM_S16LE,
     .video_codec       = CODEC_ID_RAWVIDEO,
