--- conflicted
+++ resolved
@@ -2887,7 +2887,7 @@
                 (AV_RB32(p->buf+offset) != 1 ||
                  offset + 12 > (unsigned int)p->buf_size ||
                  AV_RB64(p->buf+offset + 8) == 0)) {
-                score = FFMAX(score, AVPROBE_SCORE_MAX - 50);
+                score = FFMAX(score, AVPROBE_SCORE_EXTENSION);
             } else {
                 score = AVPROBE_SCORE_MAX;
             }
@@ -2907,12 +2907,8 @@
         case MKTAG('u','u','i','d'):
         case MKTAG('p','r','f','l'):
             /* if we only find those cause probedata is too small at least rate them */
-<<<<<<< HEAD
-            score  = FFMAX(score, AVPROBE_SCORE_MAX - 50);
+            score  = FFMAX(score, AVPROBE_SCORE_EXTENSION);
             offset = FFMAX(4, AV_RB32(p->buf+offset)) + offset;
-=======
-            score = AVPROBE_SCORE_EXTENSION;
->>>>>>> e0f8be64
             break;
         default:
             offset = FFMAX(4, AV_RB32(p->buf+offset)) + offset;
