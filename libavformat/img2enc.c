/*
 * Image format
 * Copyright (c) 2000, 2001, 2002 Fabrice Bellard
 * Copyright (c) 2004 Michael Niedermayer
 *
 * This file is part of FFmpeg.
 *
 * FFmpeg is free software; you can redistribute it and/or
 * modify it under the terms of the GNU Lesser General Public
 * License as published by the Free Software Foundation; either
 * version 2.1 of the License, or (at your option) any later version.
 *
 * FFmpeg is distributed in the hope that it will be useful,
 * but WITHOUT ANY WARRANTY; without even the implied warranty of
 * MERCHANTABILITY or FITNESS FOR A PARTICULAR PURPOSE.  See the GNU
 * Lesser General Public License for more details.
 *
 * You should have received a copy of the GNU Lesser General Public
 * License along with FFmpeg; if not, write to the Free Software
 * Foundation, Inc., 51 Franklin Street, Fifth Floor, Boston, MA 02110-1301 USA
 */

#include "libavutil/intreadwrite.h"
#include "libavutil/avstring.h"
#include "libavutil/log.h"
#include "libavutil/opt.h"
#include "avformat.h"
#include "avio_internal.h"
#include "internal.h"

typedef struct {
    const AVClass *class;  /**< Class for private options. */
    int img_number;
    int is_pipe;
    int split_planes;       /**< use independent file for each Y, U, V plane */
    char path[1024];
    int updatefirst;
} VideoMuxData;

static int write_header(AVFormatContext *s)
{
    VideoMuxData *img = s->priv_data;
    const char *str;

    img->img_number = 1;
    av_strlcpy(img->path, s->filename, sizeof(img->path));

    /* find format */
    if (s->oformat->flags & AVFMT_NOFILE)
        img->is_pipe = 0;
    else
        img->is_pipe = 1;

    str = strrchr(img->path, '.');
    img->split_planes = str && !av_strcasecmp(str + 1, "y");
    return 0;
}

static int write_packet(AVFormatContext *s, AVPacket *pkt)
{
    VideoMuxData *img = s->priv_data;
    AVIOContext *pb[3];
    char filename[1024];
    AVCodecContext *codec= s->streams[ pkt->stream_index ]->codec;
    int i;

    if (!img->is_pipe) {
        if (av_get_frame_filename(filename, sizeof(filename),
                                  img->path, img->img_number) < 0 && img->img_number>1 && !img->updatefirst) {
            av_log(s, AV_LOG_ERROR,
                   "Could not get frame filename number %d from pattern '%s'\n",
                   img->img_number, img->path);
            return AVERROR(EINVAL);
        }
        for(i=0; i<3; i++){
            if (avio_open2(&pb[i], filename, AVIO_FLAG_WRITE,
                           &s->interrupt_callback, NULL) < 0) {
                av_log(s, AV_LOG_ERROR, "Could not open file : %s\n",filename);
                return AVERROR(EIO);
            }

            if(!img->split_planes)
                break;
            filename[ strlen(filename) - 1 ]= 'U' + i;
        }
    } else {
        pb[0] = s->pb;
    }

    if(img->split_planes){
        int ysize = codec->width * codec->height;
        avio_write(pb[0], pkt->data        , ysize);
        avio_write(pb[1], pkt->data + ysize, (pkt->size - ysize)/2);
        avio_write(pb[2], pkt->data + ysize +(pkt->size - ysize)/2, (pkt->size - ysize)/2);
        avio_flush(pb[1]);
        avio_flush(pb[2]);
        avio_close(pb[1]);
        avio_close(pb[2]);
    }else{
        if(ff_guess_image2_codec(s->filename) == CODEC_ID_JPEG2000){
            AVStream *st = s->streams[0];
            if(st->codec->extradata_size > 8 &&
               AV_RL32(st->codec->extradata+4) == MKTAG('j','p','2','h')){
                if(pkt->size < 8 || AV_RL32(pkt->data+4) != MKTAG('j','p','2','c'))
                    goto error;
                avio_wb32(pb[0], 12);
                ffio_wfourcc(pb[0], "jP  ");
                avio_wb32(pb[0], 0x0D0A870A); // signature
                avio_wb32(pb[0], 20);
                ffio_wfourcc(pb[0], "ftyp");
                ffio_wfourcc(pb[0], "jp2 ");
                avio_wb32(pb[0], 0);
                ffio_wfourcc(pb[0], "jp2 ");
                avio_write(pb[0], st->codec->extradata, st->codec->extradata_size);
            }else if(pkt->size >= 8 && AV_RB32(pkt->data) == 0xFF4FFF51){
                //jpeg2000 codestream
            }else if(pkt->size < 8 ||
                     (!st->codec->extradata_size &&
                      AV_RL32(pkt->data+4) != MKTAG('j','P',' ',' '))){ // signature
            error:
                av_log(s, AV_LOG_ERROR, "malformed JPEG 2000 codestream %X\n", AV_RB32(pkt->data));
                return -1;
            }
        }
        avio_write(pb[0], pkt->data, pkt->size);
    }
    avio_flush(pb[0]);
    if (!img->is_pipe) {
        avio_close(pb[0]);
    }

    img->img_number++;
    return 0;
}

#define OFFSET(x) offsetof(VideoMuxData, x)
#define ENC AV_OPT_FLAG_ENCODING_PARAM
static const AVOption muxoptions[] = {
    { "updatefirst",  "", OFFSET(updatefirst),  AV_OPT_TYPE_INT,    {.dbl = 0},    0, 1, ENC },
    { NULL },
};


#if CONFIG_IMAGE2_MUXER
static const AVClass img2mux_class = {
    .class_name = "image2 muxer",
    .item_name  = av_default_item_name,
    .option     = muxoptions,
    .version    = LIBAVUTIL_VERSION_INT,
};
AVOutputFormat ff_image2_muxer = {
    .name           = "image2",
    .long_name      = NULL_IF_CONFIG_SMALL("image2 sequence"),
<<<<<<< HEAD
    .extensions     = "bmp,dpx,jls,jpeg,jpg,ljpg,pam,pbm,pcx,pgm,pgmyuv,png,"
                      "ppm,sgi,tga,tif,tiff,jp2,j2c,xwd,sun,ras,rs,im1,im8,im24,"
                      "sunras",
=======
    .extensions     = "bmp,dpx,jpeg,jpg,ljpg,pam,pbm,pcx,pgm,pgmyuv,png,"
                      "ppm,sgi,tga,tif,tiff,jp2,xwd,sun,ras,rs,im1,im8,im24,"
                      "sunras,xbm",
>>>>>>> a56fba50
    .priv_data_size = sizeof(VideoMuxData),
    .video_codec    = CODEC_ID_MJPEG,
    .write_header   = write_header,
    .write_packet   = write_packet,
    .flags          = AVFMT_NOTIMESTAMPS | AVFMT_NODIMENSIONS | AVFMT_NOFILE,
    .priv_class     = &img2mux_class,
};
#endif
#if CONFIG_IMAGE2PIPE_MUXER
AVOutputFormat ff_image2pipe_muxer = {
    .name           = "image2pipe",
    .long_name      = NULL_IF_CONFIG_SMALL("piped image2 sequence"),
    .priv_data_size = sizeof(VideoMuxData),
    .video_codec    = CODEC_ID_MJPEG,
    .write_header   = write_header,
    .write_packet   = write_packet,
    .flags          = AVFMT_NOTIMESTAMPS | AVFMT_NODIMENSIONS
};
#endif<|MERGE_RESOLUTION|>--- conflicted
+++ resolved
@@ -151,15 +151,9 @@
 AVOutputFormat ff_image2_muxer = {
     .name           = "image2",
     .long_name      = NULL_IF_CONFIG_SMALL("image2 sequence"),
-<<<<<<< HEAD
     .extensions     = "bmp,dpx,jls,jpeg,jpg,ljpg,pam,pbm,pcx,pgm,pgmyuv,png,"
                       "ppm,sgi,tga,tif,tiff,jp2,j2c,xwd,sun,ras,rs,im1,im8,im24,"
-                      "sunras",
-=======
-    .extensions     = "bmp,dpx,jpeg,jpg,ljpg,pam,pbm,pcx,pgm,pgmyuv,png,"
-                      "ppm,sgi,tga,tif,tiff,jp2,xwd,sun,ras,rs,im1,im8,im24,"
                       "sunras,xbm",
->>>>>>> a56fba50
     .priv_data_size = sizeof(VideoMuxData),
     .video_codec    = CODEC_ID_MJPEG,
     .write_header   = write_header,
