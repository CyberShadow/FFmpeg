--- conflicted
+++ resolved
@@ -2,8 +2,6 @@
 releases are sorted from youngest to oldest.
 
 version 0.6.4:
-<<<<<<< HEAD
-=======
 - 4xm: Add a check in decode_i_frame to prevent buffer overreads
 - wma: initialize prev_block_len_bits, next_block_len_bits, and block_len_bits.
 - swscale: #include "libavutil/mathematics.h"
@@ -63,7 +61,6 @@
 
 
 version 0.6.3:
->>>>>>> 6b156c45
 
 - fix compilation with --enable-hardcoded-tables
 - mjpeg: Detect overreads in mjpeg_decode_scan() and error out.
