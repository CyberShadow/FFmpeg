--- conflicted
+++ resolved
@@ -27,17 +27,15 @@
           extern AVFilter avfilter_##y##_##x ; \
           if(CONFIG_##X##_FILTER )  avfilter_register(&avfilter_##y##_##x ); }
 
-<<<<<<< HEAD
 #define REGISTER_BUILTIN_FILTER(x,y) { \
           extern AVFilter avfilter_##y##_##x ; \
           avfilter_register(&avfilter_##y##_##x ); }
-=======
+
 #define REGISTER_FILTER_UNCONDITIONAL(x)                                \
     {                                                                   \
         extern AVFilter avfilter_##x;                                   \
         avfilter_register(&avfilter_##x);                               \
     }
->>>>>>> 69583bd3
 
 void avfilter_register_all(void)
 {
