/*
 * Copyright (c) 2008 Vitor Sessak
 *
 * This file is part of FFmpeg.
 *
 * FFmpeg is free software; you can redistribute it and/or
 * modify it under the terms of the GNU Lesser General Public
 * License as published by the Free Software Foundation; either
 * version 2.1 of the License, or (at your option) any later version.
 *
 * FFmpeg is distributed in the hope that it will be useful,
 * but WITHOUT ANY WARRANTY; without even the implied warranty of
 * MERCHANTABILITY or FITNESS FOR A PARTICULAR PURPOSE.  See the GNU
 * Lesser General Public License for more details.
 *
 * You should have received a copy of the GNU Lesser General Public
 * License along with FFmpeg; if not, write to the Free Software
 * Foundation, Inc., 51 Franklin Street, Fifth Floor, Boston, MA 02110-1301 USA
 */

/**
 * @file
 * memory buffer source filter
 */

#include "audio.h"
#include "avfilter.h"
#include "buffersrc.h"
#include "formats.h"
#include "internal.h"
#include "video.h"
#include "avcodec.h"

#include "libavutil/audioconvert.h"
#include "libavutil/common.h"
#include "libavutil/fifo.h"
#include "libavutil/imgutils.h"
#include "libavutil/opt.h"
#include "libavutil/samplefmt.h"

typedef struct {
    const AVClass    *class;
    AVFifoBuffer     *fifo;
    AVRational        time_base;     ///< time_base to set in the output link
    AVRational        frame_rate;    ///< frame_rate to set in the output link
    unsigned          nb_failed_requests;
    unsigned          warning_limit;

    /* video only */
    int               w, h;
    enum AVPixelFormat  pix_fmt;
    AVRational        pixel_aspect;
    char              *sws_param;

    /* audio only */
    int sample_rate;
    enum AVSampleFormat sample_fmt;
    char               *sample_fmt_str;
    uint64_t channel_layout;
    char    *channel_layout_str;

    int eof;
} BufferSourceContext;

#define CHECK_VIDEO_PARAM_CHANGE(s, c, width, height, format)\
    if (c->w != width || c->h != height || c->pix_fmt != format) {\
        av_log(s, AV_LOG_ERROR, "Changing frame properties on the fly is not supported.\n");\
        return AVERROR(EINVAL);\
    }

#define CHECK_AUDIO_PARAM_CHANGE(s, c, srate, ch_layout, format)\
    if (c->sample_fmt != format || c->sample_rate != srate ||\
        c->channel_layout != ch_layout) {\
        av_log(s, AV_LOG_ERROR, "Changing frame properties on the fly is not supported.\n");\
        return AVERROR(EINVAL);\
    }

int av_buffersrc_add_frame(AVFilterContext *buffer_src,
                           const AVFrame *frame, int flags)
{
    AVFilterBufferRef *picref;
    int ret;

    if (!frame) /* NULL for EOF */
        return av_buffersrc_add_ref(buffer_src, NULL, flags);

    picref = avfilter_get_buffer_ref_from_frame(buffer_src->outputs[0]->type,
                                                frame, AV_PERM_WRITE);
    if (!picref)
        return AVERROR(ENOMEM);
    ret = av_buffersrc_add_ref(buffer_src, picref, flags);
    picref->buf->data[0] = NULL;
    avfilter_unref_buffer(picref);
    return ret;
}

int av_buffersrc_write_frame(AVFilterContext *buffer_filter, const AVFrame *frame)
{
    return av_buffersrc_add_frame(buffer_filter, frame, 0);
}

int av_buffersrc_add_ref(AVFilterContext *s, AVFilterBufferRef *buf, int flags)
{
    BufferSourceContext *c = s->priv;
    AVFilterBufferRef *to_free = NULL;
    int ret;

    if (!buf) {
        c->eof = 1;
        return 0;
    } else if (c->eof)
        return AVERROR(EINVAL);

    if (!av_fifo_space(c->fifo) &&
        (ret = av_fifo_realloc2(c->fifo, av_fifo_size(c->fifo) +
                                         sizeof(buf))) < 0)
        return ret;

    if (!(flags & AV_BUFFERSRC_FLAG_NO_CHECK_FORMAT)) {
        switch (s->outputs[0]->type) {
        case AVMEDIA_TYPE_VIDEO:
            CHECK_VIDEO_PARAM_CHANGE(s, c, buf->video->w, buf->video->h, buf->format);
            break;
        case AVMEDIA_TYPE_AUDIO:
            CHECK_AUDIO_PARAM_CHANGE(s, c, buf->audio->sample_rate, buf->audio->channel_layout,
                                     buf->format);
            break;
        default:
            return AVERROR(EINVAL);
        }
    }
    if (!(flags & AV_BUFFERSRC_FLAG_NO_COPY))
        to_free = buf = ff_copy_buffer_ref(s->outputs[0], buf);
    if(!buf)
        return -1;

    if ((ret = av_fifo_generic_write(c->fifo, &buf, sizeof(buf), NULL)) < 0) {
        avfilter_unref_buffer(to_free);
        return ret;
    }
    c->nb_failed_requests = 0;
    if (c->warning_limit &&
        av_fifo_size(c->fifo) / sizeof(buf) >= c->warning_limit) {
        av_log(s, AV_LOG_WARNING,
               "%d buffers queued in %s, something may be wrong.\n",
               c->warning_limit,
               (char *)av_x_if_null(s->name, s->filter->name));
        c->warning_limit *= 10;
    }

    if ((flags & AV_BUFFERSRC_FLAG_PUSH))
        if ((ret = s->output_pads[0].request_frame(s->outputs[0])) < 0)
            return ret;

    return 0;
}

#ifdef FF_API_BUFFERSRC_BUFFER
int av_buffersrc_buffer(AVFilterContext *s, AVFilterBufferRef *buf)
{
    return av_buffersrc_add_ref(s, buf, AV_BUFFERSRC_FLAG_NO_COPY);
}
#endif

unsigned av_buffersrc_get_nb_failed_requests(AVFilterContext *buffer_src)
{
    return ((BufferSourceContext *)buffer_src->priv)->nb_failed_requests;
}

#define OFFSET(x) offsetof(BufferSourceContext, x)
#define FLAGS AV_OPT_FLAG_FILTERING_PARAM|AV_OPT_FLAG_VIDEO_PARAM
static const AVOption buffer_options[] = {
    { "time_base",      NULL, OFFSET(time_base),           AV_OPT_TYPE_RATIONAL,   { .dbl = 0 }, 0, INT_MAX, FLAGS },
    { "frame_rate",     NULL, OFFSET(frame_rate),          AV_OPT_TYPE_RATIONAL,   { .dbl = 0 }, 0, INT_MAX, FLAGS },
    { "video_size",     NULL, OFFSET(w),                   AV_OPT_TYPE_IMAGE_SIZE, .flags = FLAGS },
    { "pix_fmt",        NULL, OFFSET(pix_fmt),             AV_OPT_TYPE_PIXEL_FMT,  .flags = FLAGS },
    { "pixel_aspect",   NULL, OFFSET(pixel_aspect),        AV_OPT_TYPE_RATIONAL,   { .dbl = 0 }, 0, INT_MAX, FLAGS },
    { "sws_param",      NULL, OFFSET(sws_param),           AV_OPT_TYPE_STRING,     .flags = FLAGS },
    { NULL },
};
#undef FLAGS

AVFILTER_DEFINE_CLASS(buffer);

static av_cold int init_video(AVFilterContext *ctx, const char *args)
{
    BufferSourceContext *c = ctx->priv;
    char pix_fmt_str[128], sws_param[256] = "", *colon, *equal;
    int ret, n = 0;

    c->class = &buffer_class;

    if (!args) {
        av_log(ctx, AV_LOG_ERROR, "Arguments required\n");
        return AVERROR(EINVAL);
    }
    colon = strchr(args, ':');
    equal = strchr(args, '=');
    if (equal && (!colon || equal < colon)) {
        av_opt_set_defaults(c);
        ret = av_set_options_string(c, args, "=", ":");
        if (ret < 0)
            goto fail;
    } else {
    if ((n = sscanf(args, "%d:%d:%127[^:]:%d:%d:%d:%d:%255c", &c->w, &c->h, pix_fmt_str,
                    &c->time_base.num, &c->time_base.den,
                    &c->pixel_aspect.num, &c->pixel_aspect.den, sws_param)) < 7) {
        av_log(ctx, AV_LOG_ERROR, "Expected at least 7 arguments, but only %d found in '%s'\n", n, args);
        ret = AVERROR(EINVAL);
        goto fail;
    }
    av_log(ctx, AV_LOG_WARNING, "Flat options syntax is deprecated, use key=value pairs\n");

    if ((ret = ff_parse_pixel_format(&c->pix_fmt, pix_fmt_str, ctx)) < 0)
        goto fail;
    c->sws_param = av_strdup(sws_param);
    if (!c->sws_param) {
        ret = AVERROR(ENOMEM);
        goto fail;
    }
    }

<<<<<<< HEAD
    if (!(c->fifo = av_fifo_alloc(sizeof(AVFilterBufferRef*)))) {
        ret = AVERROR(ENOMEM);
        goto fail;
    }

    av_log(ctx, AV_LOG_VERBOSE, "w:%d h:%d pixfmt:%s tb:%d/%d fr:%d/%d sar:%d/%d sws_param:%s\n",
           c->w, c->h, av_pix_fmt_descriptors[c->pix_fmt].name,
           c->time_base.num, c->time_base.den, c->frame_rate.num, c->frame_rate.den,
           c->pixel_aspect.num, c->pixel_aspect.den, (char *)av_x_if_null(c->sws_param, ""));
    c->warning_limit = 100;
=======
    av_log(ctx, AV_LOG_VERBOSE, "w:%d h:%d pixfmt:%s\n", c->w, c->h, av_get_pix_fmt_name(c->pix_fmt));
>>>>>>> 59ee9f78
    return 0;

fail:
    av_opt_free(c);
    return ret;
}

#define FLAGS AV_OPT_FLAG_FILTERING_PARAM|AV_OPT_FLAG_AUDIO_PARAM
static const AVOption abuffer_options[] = {
    { "time_base",      NULL, OFFSET(time_base),           AV_OPT_TYPE_RATIONAL, { .dbl = 0 }, 0, INT_MAX, FLAGS },
    { "sample_rate",    NULL, OFFSET(sample_rate),         AV_OPT_TYPE_INT,      { .i64 = 0 }, 0, INT_MAX, FLAGS },
    { "sample_fmt",     NULL, OFFSET(sample_fmt_str),      AV_OPT_TYPE_STRING, .flags = FLAGS },
    { "channel_layout", NULL, OFFSET(channel_layout_str),  AV_OPT_TYPE_STRING, .flags = FLAGS },
    { NULL },
};

AVFILTER_DEFINE_CLASS(abuffer);

static av_cold int init_audio(AVFilterContext *ctx, const char *args)
{
    BufferSourceContext *s = ctx->priv;
    int ret = 0;

    s->class = &abuffer_class;
    av_opt_set_defaults(s);

    if ((ret = av_set_options_string(s, args, "=", ":")) < 0)
        goto fail;

    s->sample_fmt = av_get_sample_fmt(s->sample_fmt_str);
    if (s->sample_fmt == AV_SAMPLE_FMT_NONE) {
        av_log(ctx, AV_LOG_ERROR, "Invalid sample format '%s'\n",
               s->sample_fmt_str);
        ret = AVERROR(EINVAL);
        goto fail;
    }

    s->channel_layout = av_get_channel_layout(s->channel_layout_str);
    if (!s->channel_layout) {
        av_log(ctx, AV_LOG_ERROR, "Invalid channel layout '%s'\n",
               s->channel_layout_str);
        ret = AVERROR(EINVAL);
        goto fail;
    }

    if (!(s->fifo = av_fifo_alloc(sizeof(AVFilterBufferRef*)))) {
        ret = AVERROR(ENOMEM);
        goto fail;
    }

    if (!s->time_base.num)
        s->time_base = (AVRational){1, s->sample_rate};

    av_log(ctx, AV_LOG_VERBOSE,
           "tb:%d/%d samplefmt:%s samplerate:%d chlayout:%s\n",
           s->time_base.num, s->time_base.den, s->sample_fmt_str,
           s->sample_rate, s->channel_layout_str);
    s->warning_limit = 100;

fail:
    av_opt_free(s);
    return ret;
}

static av_cold void uninit(AVFilterContext *ctx)
{
    BufferSourceContext *s = ctx->priv;
    while (s->fifo && av_fifo_size(s->fifo)) {
        AVFilterBufferRef *buf;
        av_fifo_generic_read(s->fifo, &buf, sizeof(buf), NULL);
        avfilter_unref_buffer(buf);
    }
    av_fifo_free(s->fifo);
    s->fifo = NULL;
    av_freep(&s->sws_param);
}

static int query_formats(AVFilterContext *ctx)
{
    BufferSourceContext *c = ctx->priv;
    AVFilterChannelLayouts *channel_layouts = NULL;
    AVFilterFormats *formats = NULL;
    AVFilterFormats *samplerates = NULL;

    switch (ctx->outputs[0]->type) {
    case AVMEDIA_TYPE_VIDEO:
        ff_add_format(&formats, c->pix_fmt);
        ff_set_common_formats(ctx, formats);
        break;
    case AVMEDIA_TYPE_AUDIO:
        ff_add_format(&formats,           c->sample_fmt);
        ff_set_common_formats(ctx, formats);

        ff_add_format(&samplerates,       c->sample_rate);
        ff_set_common_samplerates(ctx, samplerates);

        ff_add_channel_layout(&channel_layouts, c->channel_layout);
        ff_set_common_channel_layouts(ctx, channel_layouts);
        break;
    default:
        return AVERROR(EINVAL);
    }

    return 0;
}

static int config_props(AVFilterLink *link)
{
    BufferSourceContext *c = link->src->priv;

    switch (link->type) {
    case AVMEDIA_TYPE_VIDEO:
        link->w = c->w;
        link->h = c->h;
        link->sample_aspect_ratio = c->pixel_aspect;
        break;
    case AVMEDIA_TYPE_AUDIO:
        link->channel_layout = c->channel_layout;
        link->sample_rate    = c->sample_rate;
        break;
    default:
        return AVERROR(EINVAL);
    }

    link->time_base = c->time_base;
    link->frame_rate = c->frame_rate;
    return 0;
}

static int request_frame(AVFilterLink *link)
{
    BufferSourceContext *c = link->src->priv;
    AVFilterBufferRef *buf;
    int ret = 0;

    if (!av_fifo_size(c->fifo)) {
        if (c->eof)
            return AVERROR_EOF;
        c->nb_failed_requests++;
        return AVERROR(EAGAIN);
    }
    av_fifo_generic_read(c->fifo, &buf, sizeof(buf), NULL);

    switch (link->type) {
    case AVMEDIA_TYPE_VIDEO:
        if ((ret = ff_start_frame(link, buf)) < 0 ||
            (ret = ff_draw_slice(link, 0, link->h, 1)) < 0 ||
            (ret = ff_end_frame(link)) < 0)
            return ret;
        break;
    case AVMEDIA_TYPE_AUDIO:
        ret = ff_filter_samples(link, buf);
        break;
    default:
        avfilter_unref_bufferp(&buf);
        return AVERROR(EINVAL);
    }

    return ret;
}

static int poll_frame(AVFilterLink *link)
{
    BufferSourceContext *c = link->src->priv;
    int size = av_fifo_size(c->fifo);
    if (!size && c->eof)
        return AVERROR_EOF;
    return size/sizeof(AVFilterBufferRef*);
}

static const AVFilterPad avfilter_vsrc_buffer_outputs[] = {
    {
        .name          = "default",
        .type          = AVMEDIA_TYPE_VIDEO,
        .request_frame = request_frame,
        .poll_frame    = poll_frame,
        .config_props  = config_props,
    },
    { NULL }
};

AVFilter avfilter_vsrc_buffer = {
    .name      = "buffer",
    .description = NULL_IF_CONFIG_SMALL("Buffer video frames, and make them accessible to the filterchain."),
    .priv_size = sizeof(BufferSourceContext),
    .query_formats = query_formats,

    .init      = init_video,
    .uninit    = uninit,

    .inputs    = NULL,
    .outputs   = avfilter_vsrc_buffer_outputs,
    .priv_class = &buffer_class,
};

static const AVFilterPad avfilter_asrc_abuffer_outputs[] = {
    {
        .name          = "default",
        .type          = AVMEDIA_TYPE_AUDIO,
        .request_frame = request_frame,
        .poll_frame    = poll_frame,
        .config_props  = config_props,
    },
    { NULL }
};

AVFilter avfilter_asrc_abuffer = {
    .name          = "abuffer",
    .description   = NULL_IF_CONFIG_SMALL("Buffer audio frames, and make them accessible to the filterchain."),
    .priv_size     = sizeof(BufferSourceContext),
    .query_formats = query_formats,

    .init      = init_audio,
    .uninit    = uninit,

    .inputs    = NULL,
    .outputs   = avfilter_asrc_abuffer_outputs,
    .priv_class = &abuffer_class,
};<|MERGE_RESOLUTION|>--- conflicted
+++ resolved
@@ -220,20 +220,16 @@
     }
     }
 
-<<<<<<< HEAD
     if (!(c->fifo = av_fifo_alloc(sizeof(AVFilterBufferRef*)))) {
         ret = AVERROR(ENOMEM);
         goto fail;
     }
 
     av_log(ctx, AV_LOG_VERBOSE, "w:%d h:%d pixfmt:%s tb:%d/%d fr:%d/%d sar:%d/%d sws_param:%s\n",
-           c->w, c->h, av_pix_fmt_descriptors[c->pix_fmt].name,
+           c->w, c->h, av_get_pix_fmt_name(c->pix_fmt),
            c->time_base.num, c->time_base.den, c->frame_rate.num, c->frame_rate.den,
            c->pixel_aspect.num, c->pixel_aspect.den, (char *)av_x_if_null(c->sws_param, ""));
     c->warning_limit = 100;
-=======
-    av_log(ctx, AV_LOG_VERBOSE, "w:%d h:%d pixfmt:%s\n", c->w, c->h, av_get_pix_fmt_name(c->pix_fmt));
->>>>>>> 59ee9f78
     return 0;
 
 fail:
