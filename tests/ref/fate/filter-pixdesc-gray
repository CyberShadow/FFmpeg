<<<<<<< HEAD
pixdesc-gray        19ae78946e6acc3b552daa61b44a8ca1
=======
pixdesc-gray        6b89bdf31cbbb19580b1edd3c65b2100
>>>>>>> 2fb02ecf
<|MERGE_RESOLUTION|>--- conflicted
+++ resolved
@@ -1,5 +1 @@
-<<<<<<< HEAD
-pixdesc-gray        19ae78946e6acc3b552daa61b44a8ca1
-=======
-pixdesc-gray        6b89bdf31cbbb19580b1edd3c65b2100
->>>>>>> 2fb02ecf
+pixdesc-gray        24563fd8a34c2bfa8523da74da025e23