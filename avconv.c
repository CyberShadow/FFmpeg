--- conflicted
+++ resolved
@@ -2937,13 +2937,9 @@
 
         switch (dec->codec_type) {
         case AVMEDIA_TYPE_AUDIO:
-<<<<<<< HEAD
             if(!ist->dec)
                 ist->dec = avcodec_find_decoder(dec->codec_id);
-            if(audio_disable)
-=======
-            if (o->audio_disable)
->>>>>>> 8bfea4ab
+            if(o->audio_disable)
                 st->discard= AVDISCARD_ALL;
             break;
         case AVMEDIA_TYPE_VIDEO:
@@ -2974,13 +2970,9 @@
         case AVMEDIA_TYPE_DATA:
             break;
         case AVMEDIA_TYPE_SUBTITLE:
-<<<<<<< HEAD
             if(!ist->dec)
                 ist->dec = avcodec_find_decoder(dec->codec_id);
-            if(subtitle_disable)
-=======
-            if (o->subtitle_disable)
->>>>>>> 8bfea4ab
+            if(o->subtitle_disable)
                 st->discard = AVDISCARD_ALL;
             break;
         case AVMEDIA_TYPE_ATTACHMENT:
@@ -4098,7 +4090,6 @@
     return parse_option(o, "frames:d", arg, options);
 }
 
-<<<<<<< HEAD
 static void log_callback_null(void* ptr, int level, const char* fmt, va_list vl)
 {
 }
@@ -4111,7 +4102,8 @@
 #else
     return 0;
 #endif
-=======
+}
+
 static int opt_video_tag(OptionsContext *o, const char *opt, const char *arg)
 {
     return parse_option(o, "tag:v", arg, options);
@@ -4125,7 +4117,6 @@
 static int opt_subtitle_tag(OptionsContext *o, const char *opt, const char *arg)
 {
     return parse_option(o, "tag:s", arg, options);
->>>>>>> 8bfea4ab
 }
 
 #define OFFSET(x) offsetof(OptionsContext, x)
@@ -4177,12 +4168,8 @@
     { "s", HAS_ARG | OPT_VIDEO, {(void*)opt_frame_size}, "set frame size (WxH or abbreviation)", "size" },
     { "aspect", HAS_ARG | OPT_VIDEO, {(void*)opt_frame_aspect_ratio}, "set aspect ratio (4:3, 16:9 or 1.3333, 1.7777)", "aspect" },
     { "pix_fmt", HAS_ARG | OPT_EXPERT | OPT_VIDEO, {(void*)opt_frame_pix_fmt}, "set pixel format, 'list' as argument shows all the pixel formats supported", "format" },
-<<<<<<< HEAD
     { "bits_per_raw_sample", OPT_INT | HAS_ARG | OPT_VIDEO, {(void*)&frame_bits_per_raw_sample}, "set the number of bits per raw sample", "number" },
-    { "vn", OPT_BOOL | OPT_VIDEO, {(void*)&video_disable}, "disable video" },
-=======
     { "vn", OPT_BOOL | OPT_VIDEO | OPT_OFFSET, {.off = OFFSET(video_disable)}, "disable video" },
->>>>>>> 8bfea4ab
     { "vdt", OPT_INT | HAS_ARG | OPT_EXPERT | OPT_VIDEO, {(void*)&video_discard}, "discard threshold", "n" },
     { "qscale", HAS_ARG | OPT_EXPERT | OPT_VIDEO, {(void*)opt_qscale}, "use fixed video quantizer scale (VBR)", "q" },
     { "rc_override", HAS_ARG | OPT_EXPERT | OPT_VIDEO, {(void*)opt_video_rc_override_string}, "rate control override for specific intervals", "override" },
