--- conflicted
+++ resolved
@@ -1810,9 +1810,20 @@
 doc_deps_any="texi2html makeinfo pod2man"
 
 # tests
-
+colormatrix1_test_deps="colormatrix_filter"
+colormatrix2_test_deps="colormatrix_filter"
+flashsv2_test_deps="zlib"
 mpg_test_deps="mpeg1system_muxer mpegps_demuxer"
+mpng_test_deps="zlib"
+pp_test_deps="mp_filter"
+pp2_test_deps="mp_filter"
+pp3_test_deps="mp_filter"
+pp4_test_deps="mp_filter"
+pp5_test_deps="mp_filter"
+pp6_test_deps="mp_filter"
 seek_lavf_mxf_d10_test_deps="mxf_d10_test"
+zlib_test_deps="zlib"
+zmbv_test_deps="zlib"
 
 test_deps(){
     suf1=$1
@@ -1852,23 +1863,6 @@
     wav                                                                 \
     yuv4mpegpipe=yuv4mpeg                                               \
 
-<<<<<<< HEAD
-colormatrix1_test_deps="colormatrix_filter"
-colormatrix2_test_deps="colormatrix_filter"
-flashsv2_test_deps="zlib"
-mpg_test_deps="mpeg1system_muxer mpegps_demuxer"
-mpng_test_deps="zlib"
-pp_test_deps="mp_filter"
-pp2_test_deps="mp_filter"
-pp3_test_deps="mp_filter"
-pp4_test_deps="mp_filter"
-pp5_test_deps="mp_filter"
-pp6_test_deps="mp_filter"
-zlib_test_deps="zlib"
-zmbv_test_deps="zlib"
-
-=======
->>>>>>> 1470ce21
 # default parameters
 
 logfile="config.log"
