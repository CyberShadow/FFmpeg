/*
 * ALSA input and output
 * Copyright (c) 2007 Luca Abeni ( lucabe72 email it )
 * Copyright (c) 2007 Benoit Fouet ( benoit fouet free fr )
 *
 * This file is part of FFmpeg.
 *
 * FFmpeg is free software; you can redistribute it and/or
 * modify it under the terms of the GNU Lesser General Public
 * License as published by the Free Software Foundation; either
 * version 2.1 of the License, or (at your option) any later version.
 *
 * FFmpeg is distributed in the hope that it will be useful,
 * but WITHOUT ANY WARRANTY; without even the implied warranty of
 * MERCHANTABILITY or FITNESS FOR A PARTICULAR PURPOSE.  See the GNU
 * Lesser General Public License for more details.
 *
 * You should have received a copy of the GNU Lesser General Public
 * License along with FFmpeg; if not, write to the Free Software
 * Foundation, Inc., 51 Franklin Street, Fifth Floor, Boston, MA 02110-1301 USA
 */

/**
 * @file
 * ALSA input and output: output
 * @author Luca Abeni ( lucabe72 email it )
 * @author Benoit Fouet ( benoit fouet free fr )
 *
 * This avdevice encoder can play audio to an ALSA (Advanced Linux
 * Sound Architecture) device.
 *
 * The filename parameter is the name of an ALSA PCM device capable of
 * capture, for example "default" or "plughw:1"; see the ALSA documentation
 * for naming conventions. The empty string is equivalent to "default".
 *
 * The playback period is set to the lower value available for the device,
 * which gives a low latency suitable for real-time playback.
 */

#include <alsa/asoundlib.h>

#include "libavutil/internal.h"
#include "libavutil/time.h"


#include "libavformat/internal.h"
#include "avdevice.h"
#include "alsa.h"

static av_cold int audio_write_header(AVFormatContext *s1)
{
    AlsaData *s = s1->priv_data;
    AVStream *st = NULL;
    unsigned int sample_rate;
    enum AVCodecID codec_id;
    int res;

    if (s1->nb_streams != 1 || s1->streams[0]->codec->codec_type != AVMEDIA_TYPE_AUDIO) {
        av_log(s1, AV_LOG_ERROR, "Only a single audio stream is supported.\n");
        return AVERROR(EINVAL);
    }
    st = s1->streams[0];
<<<<<<< HEAD

    sample_rate = st->codec->sample_rate;
    codec_id    = st->codec->codec_id;
=======
    sample_rate = st->codecpar->sample_rate;
    codec_id    = st->codecpar->codec_id;
>>>>>>> 9200514a
    res = ff_alsa_open(s1, SND_PCM_STREAM_PLAYBACK, &sample_rate,
        st->codecpar->channels, &codec_id);
    if (sample_rate != st->codecpar->sample_rate) {
        av_log(s1, AV_LOG_ERROR,
               "sample rate %d not available, nearest is %d\n",
               st->codecpar->sample_rate, sample_rate);
        goto fail;
    }
    avpriv_set_pts_info(st, 64, 1, sample_rate);

    return res;

fail:
    snd_pcm_close(s->h);
    return AVERROR(EIO);
}

static int audio_write_packet(AVFormatContext *s1, AVPacket *pkt)
{
    AlsaData *s = s1->priv_data;
    int res;
    int size     = pkt->size;
    uint8_t *buf = pkt->data;

    size /= s->frame_size;
    if (pkt->dts != AV_NOPTS_VALUE)
        s->timestamp = pkt->dts;
    s->timestamp += pkt->duration ? pkt->duration : size;

    if (s->reorder_func) {
        if (size > s->reorder_buf_size)
            if (ff_alsa_extend_reorder_buf(s, size))
                return AVERROR(ENOMEM);
        s->reorder_func(buf, s->reorder_buf, size);
        buf = s->reorder_buf;
    }
    while ((res = snd_pcm_writei(s->h, buf, size)) < 0) {
        if (res == -EAGAIN) {

            return AVERROR(EAGAIN);
        }

        if (ff_alsa_xrun_recover(s1, res) < 0) {
            av_log(s1, AV_LOG_ERROR, "ALSA write error: %s\n",
                   snd_strerror(res));

            return AVERROR(EIO);
        }
    }

    return 0;
}

static int audio_write_frame(AVFormatContext *s1, int stream_index,
                             AVFrame **frame, unsigned flags)
{
    AlsaData *s = s1->priv_data;
    AVPacket pkt;

    /* ff_alsa_open() should have accepted only supported formats */
    if ((flags & AV_WRITE_UNCODED_FRAME_QUERY))
        return av_sample_fmt_is_planar(s1->streams[stream_index]->codec->sample_fmt) ?
               AVERROR(EINVAL) : 0;
    /* set only used fields */
    pkt.data     = (*frame)->data[0];
    pkt.size     = (*frame)->nb_samples * s->frame_size;
    pkt.dts      = (*frame)->pkt_dts;
    pkt.duration = av_frame_get_pkt_duration(*frame);
    return audio_write_packet(s1, &pkt);
}

static void
audio_get_output_timestamp(AVFormatContext *s1, int stream,
    int64_t *dts, int64_t *wall)
{
    AlsaData *s  = s1->priv_data;
    snd_pcm_sframes_t delay = 0;
    *wall = av_gettime();
    snd_pcm_delay(s->h, &delay);
    *dts = s->timestamp - delay;
}

static int audio_get_device_list(AVFormatContext *h, AVDeviceInfoList *device_list)
{
    return ff_alsa_get_device_list(device_list, SND_PCM_STREAM_PLAYBACK);
}

static const AVClass alsa_muxer_class = {
    .class_name     = "ALSA muxer",
    .item_name      = av_default_item_name,
    .version        = LIBAVUTIL_VERSION_INT,
    .category       = AV_CLASS_CATEGORY_DEVICE_AUDIO_OUTPUT,
};

AVOutputFormat ff_alsa_muxer = {
    .name           = "alsa",
    .long_name      = NULL_IF_CONFIG_SMALL("ALSA audio output"),
    .priv_data_size = sizeof(AlsaData),
    .audio_codec    = DEFAULT_CODEC_ID,
    .video_codec    = AV_CODEC_ID_NONE,
    .write_header   = audio_write_header,
    .write_packet   = audio_write_packet,
    .write_trailer  = ff_alsa_close,
    .write_uncoded_frame = audio_write_frame,
    .get_device_list = audio_get_device_list,
    .get_output_timestamp = audio_get_output_timestamp,
    .flags          = AVFMT_NOFILE,
    .priv_class     = &alsa_muxer_class,
};<|MERGE_RESOLUTION|>--- conflicted
+++ resolved
@@ -55,19 +55,14 @@
     enum AVCodecID codec_id;
     int res;
 
-    if (s1->nb_streams != 1 || s1->streams[0]->codec->codec_type != AVMEDIA_TYPE_AUDIO) {
+    if (s1->nb_streams != 1 || s1->streams[0]->codecpar->codec_type != AVMEDIA_TYPE_AUDIO) {
         av_log(s1, AV_LOG_ERROR, "Only a single audio stream is supported.\n");
         return AVERROR(EINVAL);
     }
     st = s1->streams[0];
-<<<<<<< HEAD
 
-    sample_rate = st->codec->sample_rate;
-    codec_id    = st->codec->codec_id;
-=======
     sample_rate = st->codecpar->sample_rate;
     codec_id    = st->codecpar->codec_id;
->>>>>>> 9200514a
     res = ff_alsa_open(s1, SND_PCM_STREAM_PLAYBACK, &sample_rate,
         st->codecpar->channels, &codec_id);
     if (sample_rate != st->codecpar->sample_rate) {
@@ -129,7 +124,7 @@
 
     /* ff_alsa_open() should have accepted only supported formats */
     if ((flags & AV_WRITE_UNCODED_FRAME_QUERY))
-        return av_sample_fmt_is_planar(s1->streams[stream_index]->codec->sample_fmt) ?
+        return av_sample_fmt_is_planar(s1->streams[stream_index]->codecpar->format) ?
                AVERROR(EINVAL) : 0;
     /* set only used fields */
     pkt.data     = (*frame)->data[0];
