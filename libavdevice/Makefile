include $(SUBDIR)../config.mak

NAME    = avdevice
FFLIBS  = avformat avcodec avutil
FFLIBS-$(CONFIG_LAVFI_INDEV) += avfilter

HEADERS = avdevice.h

OBJS    = alldevices.o avdevice.o

# input/output devices
OBJS-$(CONFIG_ALSA_INDEV)                += alsa-audio-common.o \
                                            alsa-audio-dec.o
OBJS-$(CONFIG_ALSA_OUTDEV)               += alsa-audio-common.o \
                                            alsa-audio-enc.o
OBJS-$(CONFIG_BKTR_INDEV)                += bktr.o
OBJS-$(CONFIG_DSHOW_INDEV)               += dshow.o dshow_enummediatypes.o \
                                            dshow_enumpins.o dshow_filter.o \
                                            dshow_pin.o dshow_common.o
OBJS-$(CONFIG_DV1394_INDEV)              += dv1394.o
OBJS-$(CONFIG_FBDEV_INDEV)               += fbdev.o
<<<<<<< HEAD
OBJS-$(CONFIG_JACK_INDEV)                += jack_audio.o
OBJS-$(CONFIG_LAVFI_INDEV)               += lavfi.o
OBJS-$(CONFIG_OPENAL_INDEV)              += openal-dec.o
=======
OBJS-$(CONFIG_JACK_INDEV)                += jack_audio.o timefilter.o
>>>>>>> f4b51d06
OBJS-$(CONFIG_OSS_INDEV)                 += oss_audio.o
OBJS-$(CONFIG_OSS_OUTDEV)                += oss_audio.o
OBJS-$(CONFIG_SDL_OUTDEV)                += sdl.o
OBJS-$(CONFIG_SNDIO_INDEV)               += sndio_common.o sndio_dec.o
OBJS-$(CONFIG_SNDIO_OUTDEV)              += sndio_common.o sndio_enc.o
OBJS-$(CONFIG_V4L2_INDEV)                += v4l2.o
OBJS-$(CONFIG_V4L_INDEV)                 += v4l.o
OBJS-$(CONFIG_VFWCAP_INDEV)              += vfwcap.o
OBJS-$(CONFIG_X11_GRAB_DEVICE_INDEV)     += x11grab.o

# external libraries
OBJS-$(CONFIG_LIBCDIO_INDEV)             += libcdio.o
OBJS-$(CONFIG_LIBDC1394_INDEV)           += libdc1394.o

SKIPHEADERS-$(HAVE_ALSA_ASOUNDLIB_H)     += alsa-audio.h
SKIPHEADERS-$(HAVE_SNDIO_H)              += sndio_common.h

TESTPROGS = timefilter

include $(SRC_PATH)/subdir.mak<|MERGE_RESOLUTION|>--- conflicted
+++ resolved
@@ -10,7 +10,7 @@
 
 # input/output devices
 OBJS-$(CONFIG_ALSA_INDEV)                += alsa-audio-common.o \
-                                            alsa-audio-dec.o
+                                            alsa-audio-dec.o timefilter.o
 OBJS-$(CONFIG_ALSA_OUTDEV)               += alsa-audio-common.o \
                                             alsa-audio-enc.o
 OBJS-$(CONFIG_BKTR_INDEV)                += bktr.o
@@ -19,13 +19,9 @@
                                             dshow_pin.o dshow_common.o
 OBJS-$(CONFIG_DV1394_INDEV)              += dv1394.o
 OBJS-$(CONFIG_FBDEV_INDEV)               += fbdev.o
-<<<<<<< HEAD
-OBJS-$(CONFIG_JACK_INDEV)                += jack_audio.o
+OBJS-$(CONFIG_JACK_INDEV)                += jack_audio.o timefilter.o
 OBJS-$(CONFIG_LAVFI_INDEV)               += lavfi.o
 OBJS-$(CONFIG_OPENAL_INDEV)              += openal-dec.o
-=======
-OBJS-$(CONFIG_JACK_INDEV)                += jack_audio.o timefilter.o
->>>>>>> f4b51d06
 OBJS-$(CONFIG_OSS_INDEV)                 += oss_audio.o
 OBJS-$(CONFIG_OSS_OUTDEV)                += oss_audio.o
 OBJS-$(CONFIG_SDL_OUTDEV)                += sdl.o
