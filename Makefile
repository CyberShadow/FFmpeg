MAIN_MAKEFILE=1
include config.mak

vpath %.c    $(SRC_PATH)
vpath %.cpp  $(SRC_PATH)
vpath %.h    $(SRC_PATH)
vpath %.m    $(SRC_PATH)
vpath %.S    $(SRC_PATH)
vpath %.asm  $(SRC_PATH)
vpath %.rc   $(SRC_PATH)
vpath %.v    $(SRC_PATH)
vpath %.texi $(SRC_PATH)
vpath %/fate_config.sh.template $(SRC_PATH)

AVPROGS-$(CONFIG_FFMPEG)   += ffmpeg
AVPROGS-$(CONFIG_FFPLAY)   += ffplay
AVPROGS-$(CONFIG_FFPROBE)  += ffprobe
AVPROGS-$(CONFIG_FFSERVER) += ffserver

AVPROGS    := $(AVPROGS-yes:%=%$(PROGSSUF)$(EXESUF))
INSTPROGS   = $(AVPROGS-yes:%=%$(PROGSSUF)$(EXESUF))
PROGS      += $(AVPROGS)

AVBASENAMES  = ffmpeg ffplay ffprobe ffserver
ALLAVPROGS   = $(AVBASENAMES:%=%$(PROGSSUF)$(EXESUF))
ALLAVPROGS_G = $(AVBASENAMES:%=%$(PROGSSUF)_g$(EXESUF))

$(foreach prog,$(AVBASENAMES),$(eval OBJS-$(prog) += cmdutils.o))
$(foreach prog,$(AVBASENAMES),$(eval OBJS-$(prog)-$(CONFIG_OPENCL) += cmdutils_opencl.o))

OBJS-ffmpeg                   += ffmpeg_opt.o ffmpeg_filter.o
OBJS-ffmpeg-$(HAVE_VDPAU_X11) += ffmpeg_vdpau.o
OBJS-ffmpeg-$(HAVE_DXVA2_LIB) += ffmpeg_dxva2.o
OBJS-ffmpeg-$(CONFIG_VDA)     += ffmpeg_vda.o
OBJS-ffserver                 += ffserver_config.o

TESTTOOLS   = audiogen videogen rotozoom tiny_psnr tiny_ssim base64
HOSTPROGS  := $(TESTTOOLS:%=tests/%) doc/print_options
TOOLS       = qt-faststart trasher uncoded_frame
TOOLS-$(CONFIG_ZLIB) += cws2fws

# $(FFLIBS-yes) needs to be in linking order
FFLIBS-$(CONFIG_AVDEVICE)   += avdevice
FFLIBS-$(CONFIG_AVFILTER)   += avfilter
FFLIBS-$(CONFIG_AVFORMAT)   += avformat
FFLIBS-$(CONFIG_AVCODEC)    += avcodec
FFLIBS-$(CONFIG_AVRESAMPLE) += avresample
FFLIBS-$(CONFIG_POSTPROC)   += postproc
FFLIBS-$(CONFIG_SWRESAMPLE) += swresample
FFLIBS-$(CONFIG_SWSCALE)    += swscale

FFLIBS := avutil

DATA_FILES := $(wildcard $(SRC_PATH)/presets/*.ffpreset) $(SRC_PATH)/doc/ffprobe.xsd
EXAMPLES_FILES := $(wildcard $(SRC_PATH)/doc/examples/*.c) $(SRC_PATH)/doc/examples/Makefile $(SRC_PATH)/doc/examples/README

SKIPHEADERS = cmdutils_common_opts.h compat/w32pthreads.h

include $(SRC_PATH)/common.mak

FF_EXTRALIBS := $(FFEXTRALIBS)
FF_DEP_LIBS  := $(DEP_LIBS)

all: $(AVPROGS)

$(TOOLS): %$(EXESUF): %.o $(EXEOBJS)
	$(LD) $(LDFLAGS) $(LDEXEFLAGS) $(LD_O) $^ $(ELIBS)

tools/cws2fws$(EXESUF): ELIBS = $(ZLIB)
tools/uncoded_frame$(EXESUF): $(FF_DEP_LIBS)
tools/uncoded_frame$(EXESUF): ELIBS = $(FF_EXTRALIBS)

config.h: .config
.config: $(wildcard $(FFLIBS:%=$(SRC_PATH)/lib%/all*.c))
	@-tput bold 2>/dev/null
	@-printf '\nWARNING: $(?F) newer than config.h, rerun configure\n\n'
	@-tput sgr0 2>/dev/null

SUBDIR_VARS := CLEANFILES EXAMPLES FFLIBS HOSTPROGS TESTPROGS TOOLS      \
               HEADERS ARCH_HEADERS BUILT_HEADERS SKIPHEADERS            \
               ARMV5TE-OBJS ARMV6-OBJS ARMV8-OBJS VFP-OBJS NEON-OBJS     \
               ALTIVEC-OBJS MMX-OBJS YASM-OBJS                           \
               MIPSFPU-OBJS MIPSDSPR2-OBJS MIPSDSPR1-OBJS MSA-OBJS       \
               LOONGSON3-OBJS OBJS SLIBOBJS HOSTOBJS TESTOBJS

define RESET
$(1) :=
$(1)-yes :=
endef

define DOSUBDIR
$(foreach V,$(SUBDIR_VARS),$(eval $(call RESET,$(V))))
SUBDIR := $(1)/
include $(SRC_PATH)/$(1)/Makefile
-include $(SRC_PATH)/$(1)/$(ARCH)/Makefile
-include $(SRC_PATH)/$(1)/$(INTRINSICS)/Makefile
include $(SRC_PATH)/library.mak
endef

$(foreach D,$(FFLIBS),$(eval $(call DOSUBDIR,lib$(D))))

include $(SRC_PATH)/doc/Makefile

define DOPROG
OBJS-$(1) += $(1).o $(EXEOBJS) $(OBJS-$(1)-yes)
$(1)$(PROGSSUF)_g$(EXESUF): $$(OBJS-$(1))
$$(OBJS-$(1)): CFLAGS  += $(CFLAGS-$(1))
$(1)$(PROGSSUF)_g$(EXESUF): LDFLAGS += $(LDFLAGS-$(1))
$(1)$(PROGSSUF)_g$(EXESUF): FF_EXTRALIBS += $(LIBS-$(1))
-include $$(OBJS-$(1):.o=.d)
endef

$(foreach P,$(PROGS),$(eval $(call DOPROG,$(P:$(PROGSSUF)$(EXESUF)=))))

ffprobe.o cmdutils.o libavcodec/utils.o libavformat/utils.o libavdevice/avdevice.o libavfilter/avfilter.o libavutil/utils.o libpostproc/postprocess.o libswresample/swresample.o libswscale/utils.o : libavutil/ffversion.h

$(PROGS): %$(PROGSSUF)$(EXESUF): %$(PROGSSUF)_g$(EXESUF)
	$(CP) $< $@
	$(STRIP) $@

%$(PROGSSUF)_g$(EXESUF): %.o $(FF_DEP_LIBS)
	$(LD) $(LDFLAGS) $(LDEXEFLAGS) $(LD_O) $(OBJS-$*) $(FF_EXTRALIBS)

OBJDIRS += tools

-include $(wildcard tools/*.d)

VERSION_SH  = $(SRC_PATH)/version.sh
GIT_LOG     = $(SRC_PATH)/.git/logs/HEAD

.version: $(wildcard $(GIT_LOG)) $(VERSION_SH) config.mak
.version: M=@

<<<<<<< HEAD
libavutil/ffversion.h .version:
	$(M)$(VERSION_SH) $(SRC_PATH) libavutil/ffversion.h $(EXTRA_VERSION)
=======
avversion.h .version:
	$(M)$(VERSION_SH) $(SRC_PATH) avversion.h $(EXTRA_VERSION)
>>>>>>> 1316df7a
	$(Q)touch .version

# force version.sh to run whenever version might have changed
-include .version

ifdef AVPROGS
install: install-progs install-data
endif

install: install-libs install-headers

install-libs: install-libs-yes

install-progs-yes:
install-progs-$(CONFIG_SHARED): install-libs

install-progs: install-progs-yes $(AVPROGS)
	$(Q)mkdir -p "$(BINDIR)"
	$(INSTALL) -c -m 755 $(INSTPROGS) "$(BINDIR)"

install-data: $(DATA_FILES) $(EXAMPLES_FILES)
	$(Q)mkdir -p "$(DATADIR)/examples"
	$(INSTALL) -m 644 $(DATA_FILES) "$(DATADIR)"
	$(INSTALL) -m 644 $(EXAMPLES_FILES) "$(DATADIR)/examples"

uninstall: uninstall-libs uninstall-headers uninstall-progs uninstall-data

uninstall-progs:
	$(RM) $(addprefix "$(BINDIR)/", $(ALLAVPROGS))

uninstall-data:
	$(RM) -r "$(DATADIR)"

clean::
	$(RM) $(ALLAVPROGS) $(ALLAVPROGS_G)
	$(RM) $(CLEANSUFFIXES)
	$(RM) $(CLEANSUFFIXES:%=tools/%)
	$(RM) -r coverage-html
	$(RM) -rf coverage.info lcov

distclean::
	$(RM) $(DISTCLEANSUFFIXES)
<<<<<<< HEAD
	$(RM) config.* .config libavutil/avconfig.h .version version.h libavutil/ffversion.h libavcodec/codec_names.h
=======
	$(RM) config.* .config libavutil/avconfig.h .version avversion.h
>>>>>>> 1316df7a

config:
	$(SRC_PATH)/configure $(value FFMPEG_CONFIGURATION)

check: all alltools examples testprogs fate

include $(SRC_PATH)/tests/Makefile

$(sort $(OBJDIRS)):
	$(Q)mkdir -p $@

# Dummy rule to stop make trying to rebuild removed or renamed headers
%.h:
	@:

# Disable suffix rules.  Most of the builtin rules are suffix rules,
# so this saves some time on slow systems.
.SUFFIXES:

.PHONY: all all-yes alltools check *clean config install*
.PHONY: testprogs uninstall*<|MERGE_RESOLUTION|>--- conflicted
+++ resolved
@@ -131,13 +131,8 @@
 .version: $(wildcard $(GIT_LOG)) $(VERSION_SH) config.mak
 .version: M=@
 
-<<<<<<< HEAD
 libavutil/ffversion.h .version:
 	$(M)$(VERSION_SH) $(SRC_PATH) libavutil/ffversion.h $(EXTRA_VERSION)
-=======
-avversion.h .version:
-	$(M)$(VERSION_SH) $(SRC_PATH) avversion.h $(EXTRA_VERSION)
->>>>>>> 1316df7a
 	$(Q)touch .version
 
 # force version.sh to run whenever version might have changed
@@ -180,11 +175,7 @@
 
 distclean::
 	$(RM) $(DISTCLEANSUFFIXES)
-<<<<<<< HEAD
-	$(RM) config.* .config libavutil/avconfig.h .version version.h libavutil/ffversion.h libavcodec/codec_names.h
-=======
-	$(RM) config.* .config libavutil/avconfig.h .version avversion.h
->>>>>>> 1316df7a
+	$(RM) config.* .config libavutil/avconfig.h .version avversion.h version.h libavutil/ffversion.h libavcodec/codec_names.h
 
 config:
 	$(SRC_PATH)/configure $(value FFMPEG_CONFIGURATION)
