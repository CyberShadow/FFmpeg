/*
 * MMX optimized DSP utils
 * Copyright (c) 2000, 2001 Fabrice Bellard
 * Copyright (c) 2002-2004 Michael Niedermayer <michaelni@gmx.at>
 *
 * This file is part of FFmpeg.
 *
 * FFmpeg is free software; you can redistribute it and/or
 * modify it under the terms of the GNU Lesser General Public
 * License as published by the Free Software Foundation; either
 * version 2.1 of the License, or (at your option) any later version.
 *
 * FFmpeg is distributed in the hope that it will be useful,
 * but WITHOUT ANY WARRANTY; without even the implied warranty of
 * MERCHANTABILITY or FITNESS FOR A PARTICULAR PURPOSE.  See the GNU
 * Lesser General Public License for more details.
 *
 * You should have received a copy of the GNU Lesser General Public
 * License along with FFmpeg; if not, write to the Free Software
 * Foundation, Inc., 51 Franklin Street, Fifth Floor, Boston, MA 02110-1301 USA
 *
 * MMX optimization by Nick Kurshev <nickols_k@mail.ru>
 */

#include "libavutil/cpu.h"
#include "libavutil/x86/asm.h"
#include "libavcodec/dsputil.h"
#include "libavcodec/h264dsp.h"
#include "libavcodec/mpegvideo.h"
#include "libavcodec/simple_idct.h"
#include "dsputil_mmx.h"
#include "idct_xvid.h"
#include "diracdsp_mmx.h"

//#undef NDEBUG
//#include <assert.h>

/* pixel operations */
DECLARE_ALIGNED(8,  const uint64_t, ff_bone) = 0x0101010101010101ULL;
DECLARE_ALIGNED(8,  const uint64_t, ff_wtwo) = 0x0002000200020002ULL;

DECLARE_ALIGNED(16, const xmm_reg,  ff_pw_1)    = { 0x0001000100010001ULL, 0x0001000100010001ULL };
DECLARE_ALIGNED(16, const xmm_reg,  ff_pw_2)    = { 0x0002000200020002ULL, 0x0002000200020002ULL };
DECLARE_ALIGNED(16, const xmm_reg,  ff_pw_3)    = { 0x0003000300030003ULL, 0x0003000300030003ULL };
DECLARE_ALIGNED(16, const xmm_reg,  ff_pw_4)    = { 0x0004000400040004ULL, 0x0004000400040004ULL };
DECLARE_ALIGNED(16, const xmm_reg,  ff_pw_5)    = { 0x0005000500050005ULL, 0x0005000500050005ULL };
DECLARE_ALIGNED(16, const xmm_reg,  ff_pw_8)    = { 0x0008000800080008ULL, 0x0008000800080008ULL };
DECLARE_ALIGNED(16, const xmm_reg,  ff_pw_9)    = { 0x0009000900090009ULL, 0x0009000900090009ULL };
DECLARE_ALIGNED(8,  const uint64_t, ff_pw_15)   =   0x000F000F000F000FULL;
DECLARE_ALIGNED(16, const xmm_reg,  ff_pw_16)   = { 0x0010001000100010ULL, 0x0010001000100010ULL };
DECLARE_ALIGNED(16, const xmm_reg,  ff_pw_17)   = { 0x0011001100110011ULL, 0x0011001100110011ULL };
DECLARE_ALIGNED(16, const xmm_reg,  ff_pw_18)   = { 0x0012001200120012ULL, 0x0012001200120012ULL };
DECLARE_ALIGNED(8,  const uint64_t, ff_pw_20)   =   0x0014001400140014ULL;
DECLARE_ALIGNED(16, const xmm_reg,  ff_pw_27)   = { 0x001B001B001B001BULL, 0x001B001B001B001BULL };
DECLARE_ALIGNED(16, const xmm_reg,  ff_pw_28)   = { 0x001C001C001C001CULL, 0x001C001C001C001CULL };
DECLARE_ALIGNED(16, const xmm_reg,  ff_pw_32)   = { 0x0020002000200020ULL, 0x0020002000200020ULL };
DECLARE_ALIGNED(8,  const uint64_t, ff_pw_42)   =   0x002A002A002A002AULL;
DECLARE_ALIGNED(8,  const uint64_t, ff_pw_53)   =   0x0035003500350035ULL;
DECLARE_ALIGNED(16, const xmm_reg,  ff_pw_63)   = { 0x003F003F003F003FULL, 0x003F003F003F003FULL };
DECLARE_ALIGNED(16, const xmm_reg,  ff_pw_64)   = { 0x0040004000400040ULL, 0x0040004000400040ULL };
DECLARE_ALIGNED(8,  const uint64_t, ff_pw_96)   =   0x0060006000600060ULL;
DECLARE_ALIGNED(8,  const uint64_t, ff_pw_128)  =   0x0080008000800080ULL;
DECLARE_ALIGNED(8,  const uint64_t, ff_pw_255)  =   0x00ff00ff00ff00ffULL;
DECLARE_ALIGNED(16, const xmm_reg,  ff_pw_512)  = { 0x0200020002000200ULL, 0x0200020002000200ULL };
DECLARE_ALIGNED(16, const xmm_reg,  ff_pw_1019) = { 0x03FB03FB03FB03FBULL, 0x03FB03FB03FB03FBULL };

DECLARE_ALIGNED(16, const xmm_reg,  ff_pb_0)    = { 0x0000000000000000ULL, 0x0000000000000000ULL };
DECLARE_ALIGNED(16, const xmm_reg,  ff_pb_1)    = { 0x0101010101010101ULL, 0x0101010101010101ULL };
DECLARE_ALIGNED(16, const xmm_reg,  ff_pb_3)    = { 0x0303030303030303ULL, 0x0303030303030303ULL };
DECLARE_ALIGNED(16, const xmm_reg,  ff_pb_4)    = { 0x0404040404040404ULL, 0x0404040404040404ULL };
DECLARE_ALIGNED(8,  const uint64_t, ff_pb_7)    =   0x0707070707070707ULL;
DECLARE_ALIGNED(8,  const uint64_t, ff_pb_1F)   =   0x1F1F1F1F1F1F1F1FULL;
DECLARE_ALIGNED(8,  const uint64_t, ff_pb_3F)   =   0x3F3F3F3F3F3F3F3FULL;
DECLARE_ALIGNED(16, const xmm_reg,  ff_pb_80)   = { 0x8080808080808080ULL, 0x8080808080808080ULL };
DECLARE_ALIGNED(8,  const uint64_t, ff_pb_81)   =   0x8181818181818181ULL;
DECLARE_ALIGNED(16, const xmm_reg,  ff_pb_A1)   = { 0xA1A1A1A1A1A1A1A1ULL, 0xA1A1A1A1A1A1A1A1ULL };
DECLARE_ALIGNED(16, const xmm_reg,  ff_pb_F8)   = { 0xF8F8F8F8F8F8F8F8ULL, 0xF8F8F8F8F8F8F8F8ULL };
DECLARE_ALIGNED(8,  const uint64_t, ff_pb_FC)   =   0xFCFCFCFCFCFCFCFCULL;
DECLARE_ALIGNED(16, const xmm_reg,  ff_pb_FE)   = { 0xFEFEFEFEFEFEFEFEULL, 0xFEFEFEFEFEFEFEFEULL };

DECLARE_ALIGNED(16, const double, ff_pd_1)[2] = { 1.0, 1.0 };
DECLARE_ALIGNED(16, const double, ff_pd_2)[2] = { 2.0, 2.0 };


void ff_put_pixels8_x2_mmxext(uint8_t *block, const uint8_t *pixels,
                              int line_size, int h);
void ff_put_pixels8_x2_3dnow(uint8_t *block, const uint8_t *pixels,
                             int line_size, int h);
void ff_put_pixels8_l2_mmxext(uint8_t *dst, uint8_t *src1, uint8_t *src2,
                              int dstStride, int src1Stride, int h);
void ff_put_no_rnd_pixels8_l2_mmxext(uint8_t *dst, uint8_t *src1,
                                     uint8_t *src2, int dstStride,
                                     int src1Stride, int h);
void ff_avg_pixels8_l2_mmxext(uint8_t *dst, uint8_t *src1, uint8_t *src2,
                              int dstStride, int src1Stride, int h);
void ff_put_pixels16_x2_mmxext(uint8_t *block, const uint8_t *pixels,
                               int line_size, int h);
void ff_put_pixels16_x2_3dnow(uint8_t *block, const uint8_t *pixels,
                              int line_size, int h);
void ff_put_pixels16_l2_mmxext(uint8_t *dst, uint8_t *src1, uint8_t *src2,
                               int dstStride, int src1Stride, int h);
void ff_avg_pixels16_l2_mmxext(uint8_t *dst, uint8_t *src1, uint8_t *src2,
                               int dstStride, int src1Stride, int h);
void ff_put_no_rnd_pixels16_l2_mmxext(uint8_t *dst, uint8_t *src1, uint8_t *src2,
                                      int dstStride, int src1Stride, int h);
void ff_put_no_rnd_pixels8_x2_mmxext(uint8_t *block, const uint8_t *pixels,
                                     int line_size, int h);
void ff_put_no_rnd_pixels8_x2_3dnow(uint8_t *block, const uint8_t *pixels,
                                    int line_size, int h);
void ff_put_no_rnd_pixels8_x2_exact_mmxext(uint8_t *block,
                                           const uint8_t *pixels,
                                           int line_size, int h);
void ff_put_no_rnd_pixels8_x2_exact_3dnow(uint8_t *block,
                                          const uint8_t *pixels,
                                          int line_size, int h);
void ff_put_pixels8_y2_mmxext(uint8_t *block, const uint8_t *pixels,
                              int line_size, int h);
void ff_put_pixels8_y2_3dnow(uint8_t *block, const uint8_t *pixels,
                             int line_size, int h);
void ff_put_no_rnd_pixels8_y2_mmxext(uint8_t *block, const uint8_t *pixels,
                                     int line_size, int h);
void ff_put_no_rnd_pixels8_y2_3dnow(uint8_t *block, const uint8_t *pixels,
                                    int line_size, int h);
void ff_put_no_rnd_pixels8_y2_exact_mmxext(uint8_t *block,
                                           const uint8_t *pixels,
                                           int line_size, int h);
void ff_put_no_rnd_pixels8_y2_exact_3dnow(uint8_t *block,
                                          const uint8_t *pixels,
                                          int line_size, int h);
void ff_avg_pixels8_mmxext(uint8_t *block, const uint8_t *pixels,
                           int line_size, int h);
void ff_avg_pixels8_3dnow(uint8_t *block, const uint8_t *pixels,
                          int line_size, int h);
void ff_avg_pixels8_x2_mmxext(uint8_t *block, const uint8_t *pixels,
                              int line_size, int h);
void ff_avg_pixels8_x2_3dnow(uint8_t *block, const uint8_t *pixels,
                             int line_size, int h);
void ff_avg_pixels8_y2_mmxext(uint8_t *block, const uint8_t *pixels,
                              int line_size, int h);
void ff_avg_pixels8_y2_3dnow(uint8_t *block, const uint8_t *pixels,
                             int line_size, int h);
void ff_avg_pixels8_xy2_mmxext(uint8_t *block, const uint8_t *pixels,
                               int line_size, int h);
void ff_avg_pixels8_xy2_3dnow(uint8_t *block, const uint8_t *pixels,
                              int line_size, int h);

void ff_put_pixels8_mmxext(uint8_t *block, const uint8_t *pixels, int line_size, int h);
static void ff_put_pixels16_mmxext(uint8_t *block, const uint8_t *pixels,
                                   int line_size, int h)
{
    ff_put_pixels8_mmxext(block,     pixels,     line_size, h);
    ff_put_pixels8_mmxext(block + 8, pixels + 8, line_size, h);
}

void ff_put_mpeg4_qpel16_h_lowpass_mmxext(uint8_t *dst, uint8_t *src,
                                         int dstStride, int srcStride, int h);
void ff_avg_mpeg4_qpel16_h_lowpass_mmxext(uint8_t *dst, uint8_t *src,
                                         int dstStride, int srcStride, int h);
void ff_put_no_rnd_mpeg4_qpel16_h_lowpass_mmxext(uint8_t *dst, uint8_t *src,
                                                 int dstStride, int srcStride,
                                                 int h);
void ff_put_mpeg4_qpel8_h_lowpass_mmxext(uint8_t *dst, uint8_t *src,
                                        int dstStride, int srcStride, int h);
void ff_avg_mpeg4_qpel8_h_lowpass_mmxext(uint8_t *dst, uint8_t *src,
                                        int dstStride, int srcStride, int h);
void ff_put_no_rnd_mpeg4_qpel8_h_lowpass_mmxext(uint8_t *dst, uint8_t *src,
                                                int dstStride, int srcStride,
                                                int h);
void ff_put_mpeg4_qpel16_v_lowpass_mmxext(uint8_t *dst, uint8_t *src,
                                         int dstStride, int srcStride);
void ff_avg_mpeg4_qpel16_v_lowpass_mmxext(uint8_t *dst, uint8_t *src,
                                         int dstStride, int srcStride);
void ff_put_no_rnd_mpeg4_qpel16_v_lowpass_mmxext(uint8_t *dst, uint8_t *src,
                                                 int dstStride, int srcStride);
void ff_put_mpeg4_qpel8_v_lowpass_mmxext(uint8_t *dst, uint8_t *src,
                                        int dstStride, int srcStride);
void ff_avg_mpeg4_qpel8_v_lowpass_mmxext(uint8_t *dst, uint8_t *src,
                                        int dstStride, int srcStride);
void ff_put_no_rnd_mpeg4_qpel8_v_lowpass_mmxext(uint8_t *dst, uint8_t *src,
                                                int dstStride, int srcStride);
#define ff_put_no_rnd_pixels16_mmxext ff_put_pixels16_mmxext
#define ff_put_no_rnd_pixels8_mmxext ff_put_pixels8_mmxext


#if HAVE_INLINE_ASM

#define JUMPALIGN()     __asm__ volatile (".p2align 3"::)
#define MOVQ_ZERO(regd) __asm__ volatile ("pxor %%"#regd", %%"#regd ::)

#define MOVQ_BFE(regd)                                  \
    __asm__ volatile (                                  \
        "pcmpeqd %%"#regd", %%"#regd"   \n\t"           \
        "paddb   %%"#regd", %%"#regd"   \n\t" ::)

#ifndef PIC
#define MOVQ_BONE(regd) __asm__ volatile ("movq %0, %%"#regd" \n\t" :: "m"(ff_bone))
#define MOVQ_WTWO(regd) __asm__ volatile ("movq %0, %%"#regd" \n\t" :: "m"(ff_wtwo))
#else
// for shared library it's better to use this way for accessing constants
// pcmpeqd -> -1
#define MOVQ_BONE(regd)                                 \
    __asm__ volatile (                                  \
        "pcmpeqd  %%"#regd", %%"#regd"  \n\t"           \
        "psrlw          $15, %%"#regd"  \n\t"           \
        "packuswb %%"#regd", %%"#regd"  \n\t" ::)

#define MOVQ_WTWO(regd)                                 \
    __asm__ volatile (                                  \
        "pcmpeqd %%"#regd", %%"#regd"   \n\t"           \
        "psrlw         $15, %%"#regd"   \n\t"           \
        "psllw          $1, %%"#regd"   \n\t"::)

#endif

// using regr as temporary and for the output result
// first argument is unmodifed and second is trashed
// regfe is supposed to contain 0xfefefefefefefefe
#define PAVGB_MMX_NO_RND(rega, regb, regr, regfe)                \
    "movq   "#rega", "#regr"            \n\t"                    \
    "pand   "#regb", "#regr"            \n\t"                    \
    "pxor   "#rega", "#regb"            \n\t"                    \
    "pand  "#regfe", "#regb"            \n\t"                    \
    "psrlq       $1, "#regb"            \n\t"                    \
    "paddb  "#regb", "#regr"            \n\t"

#define PAVGB_MMX(rega, regb, regr, regfe)                       \
    "movq   "#rega", "#regr"            \n\t"                    \
    "por    "#regb", "#regr"            \n\t"                    \
    "pxor   "#rega", "#regb"            \n\t"                    \
    "pand  "#regfe", "#regb"            \n\t"                    \
    "psrlq       $1, "#regb"            \n\t"                    \
    "psubb  "#regb", "#regr"            \n\t"

// mm6 is supposed to contain 0xfefefefefefefefe
#define PAVGBP_MMX_NO_RND(rega, regb, regr,  regc, regd, regp)   \
    "movq  "#rega", "#regr"             \n\t"                    \
    "movq  "#regc", "#regp"             \n\t"                    \
    "pand  "#regb", "#regr"             \n\t"                    \
    "pand  "#regd", "#regp"             \n\t"                    \
    "pxor  "#rega", "#regb"             \n\t"                    \
    "pxor  "#regc", "#regd"             \n\t"                    \
    "pand    %%mm6, "#regb"             \n\t"                    \
    "pand    %%mm6, "#regd"             \n\t"                    \
    "psrlq      $1, "#regb"             \n\t"                    \
    "psrlq      $1, "#regd"             \n\t"                    \
    "paddb "#regb", "#regr"             \n\t"                    \
    "paddb "#regd", "#regp"             \n\t"

#define PAVGBP_MMX(rega, regb, regr, regc, regd, regp)           \
    "movq  "#rega", "#regr"             \n\t"                    \
    "movq  "#regc", "#regp"             \n\t"                    \
    "por   "#regb", "#regr"             \n\t"                    \
    "por   "#regd", "#regp"             \n\t"                    \
    "pxor  "#rega", "#regb"             \n\t"                    \
    "pxor  "#regc", "#regd"             \n\t"                    \
    "pand    %%mm6, "#regb"             \n\t"                    \
    "pand    %%mm6, "#regd"             \n\t"                    \
    "psrlq      $1, "#regd"             \n\t"                    \
    "psrlq      $1, "#regb"             \n\t"                    \
    "psubb "#regb", "#regr"             \n\t"                    \
    "psubb "#regd", "#regp"             \n\t"

/***********************************/
/* MMX no rounding */
#define NO_RND 1
#define DEF(x, y) x ## _no_rnd_ ## y ## _mmx
#define SET_RND  MOVQ_WONE
#define PAVGBP(a, b, c, d, e, f)        PAVGBP_MMX_NO_RND(a, b, c, d, e, f)
#define PAVGB(a, b, c, e)               PAVGB_MMX_NO_RND(a, b, c, e)
#define OP_AVG(a, b, c, e)              PAVGB_MMX(a, b, c, e)

#include "dsputil_rnd_template.c"

#undef DEF
#undef SET_RND
#undef PAVGBP
#undef PAVGB
#undef NO_RND
/***********************************/
/* MMX rounding */

#define DEF(x, y) x ## _ ## y ## _mmx
#define SET_RND  MOVQ_WTWO
#define PAVGBP(a, b, c, d, e, f)        PAVGBP_MMX(a, b, c, d, e, f)
#define PAVGB(a, b, c, e)               PAVGB_MMX(a, b, c, e)

#include "dsputil_rnd_template.c"

#undef DEF
#undef SET_RND
#undef PAVGBP
#undef PAVGB
#undef OP_AVG

#endif /* HAVE_INLINE_ASM */


#if HAVE_YASM
#define ff_put_pixels8_mmx ff_put_pixels8_mmxext

/***********************************/
/* 3Dnow specific */

#define DEF(x) x ## _3dnow

#include "dsputil_avg_template.c"

#undef DEF

/***********************************/
/* MMXEXT specific */

#define DEF(x) x ## _mmxext

#include "dsputil_avg_template.c"

#undef DEF

#endif /* HAVE_YASM */


#if HAVE_INLINE_ASM
#define put_no_rnd_pixels16_mmx put_pixels16_mmx
#define put_no_rnd_pixels8_mmx put_pixels8_mmx
#define put_pixels16_mmxext put_pixels16_mmx
#define put_pixels8_mmxext put_pixels8_mmx
#define put_pixels4_mmxext put_pixels4_mmx
#define put_no_rnd_pixels16_mmxext put_no_rnd_pixels16_mmx
#define put_no_rnd_pixels8_mmxext put_no_rnd_pixels8_mmx

/***********************************/
/* standard MMX */

void ff_put_pixels_clamped_mmx(const int16_t *block, uint8_t *pixels,
                               int line_size)
{
    const int16_t *p;
    uint8_t *pix;

    /* read the pixels */
    p   = block;
    pix = pixels;
    /* unrolled loop */
    __asm__ volatile (
        "movq      (%3), %%mm0          \n\t"
        "movq     8(%3), %%mm1          \n\t"
        "movq    16(%3), %%mm2          \n\t"
        "movq    24(%3), %%mm3          \n\t"
        "movq    32(%3), %%mm4          \n\t"
        "movq    40(%3), %%mm5          \n\t"
        "movq    48(%3), %%mm6          \n\t"
        "movq    56(%3), %%mm7          \n\t"
        "packuswb %%mm1, %%mm0          \n\t"
        "packuswb %%mm3, %%mm2          \n\t"
        "packuswb %%mm5, %%mm4          \n\t"
        "packuswb %%mm7, %%mm6          \n\t"
        "movq     %%mm0, (%0)           \n\t"
        "movq     %%mm2, (%0, %1)       \n\t"
        "movq     %%mm4, (%0, %1, 2)    \n\t"
        "movq     %%mm6, (%0, %2)       \n\t"
        :: "r"(pix), "r"((x86_reg)line_size), "r"((x86_reg)line_size * 3),
           "r"(p)
        : "memory");
    pix += line_size * 4;
    p   += 32;

    // if here would be an exact copy of the code above
    // compiler would generate some very strange code
    // thus using "r"
    __asm__ volatile (
        "movq       (%3), %%mm0         \n\t"
        "movq      8(%3), %%mm1         \n\t"
        "movq     16(%3), %%mm2         \n\t"
        "movq     24(%3), %%mm3         \n\t"
        "movq     32(%3), %%mm4         \n\t"
        "movq     40(%3), %%mm5         \n\t"
        "movq     48(%3), %%mm6         \n\t"
        "movq     56(%3), %%mm7         \n\t"
        "packuswb  %%mm1, %%mm0         \n\t"
        "packuswb  %%mm3, %%mm2         \n\t"
        "packuswb  %%mm5, %%mm4         \n\t"
        "packuswb  %%mm7, %%mm6         \n\t"
        "movq      %%mm0, (%0)          \n\t"
        "movq      %%mm2, (%0, %1)      \n\t"
        "movq      %%mm4, (%0, %1, 2)   \n\t"
        "movq      %%mm6, (%0, %2)      \n\t"
        :: "r"(pix), "r"((x86_reg)line_size), "r"((x86_reg)line_size * 3), "r"(p)
        : "memory");
}

#define put_signed_pixels_clamped_mmx_half(off)             \
    "movq          "#off"(%2), %%mm1        \n\t"           \
    "movq     16 + "#off"(%2), %%mm2        \n\t"           \
    "movq     32 + "#off"(%2), %%mm3        \n\t"           \
    "movq     48 + "#off"(%2), %%mm4        \n\t"           \
    "packsswb  8 + "#off"(%2), %%mm1        \n\t"           \
    "packsswb 24 + "#off"(%2), %%mm2        \n\t"           \
    "packsswb 40 + "#off"(%2), %%mm3        \n\t"           \
    "packsswb 56 + "#off"(%2), %%mm4        \n\t"           \
    "paddb              %%mm0, %%mm1        \n\t"           \
    "paddb              %%mm0, %%mm2        \n\t"           \
    "paddb              %%mm0, %%mm3        \n\t"           \
    "paddb              %%mm0, %%mm4        \n\t"           \
    "movq               %%mm1, (%0)         \n\t"           \
    "movq               %%mm2, (%0, %3)     \n\t"           \
    "movq               %%mm3, (%0, %3, 2)  \n\t"           \
    "movq               %%mm4, (%0, %1)     \n\t"

void ff_put_signed_pixels_clamped_mmx(const int16_t *block, uint8_t *pixels,
                                      int line_size)
{
    x86_reg line_skip = line_size;
    x86_reg line_skip3;

    __asm__ volatile (
        "movq "MANGLE(ff_pb_80)", %%mm0     \n\t"
        "lea         (%3, %3, 2), %1        \n\t"
        put_signed_pixels_clamped_mmx_half(0)
        "lea         (%0, %3, 4), %0        \n\t"
        put_signed_pixels_clamped_mmx_half(64)
        : "+&r"(pixels), "=&r"(line_skip3)
        : "r"(block), "r"(line_skip)
        : "memory");
}

void ff_add_pixels_clamped_mmx(const int16_t *block, uint8_t *pixels,
                               int line_size)
{
    const int16_t *p;
    uint8_t *pix;
    int i;

    /* read the pixels */
    p   = block;
    pix = pixels;
    MOVQ_ZERO(mm7);
    i = 4;
    do {
        __asm__ volatile (
            "movq        (%2), %%mm0    \n\t"
            "movq       8(%2), %%mm1    \n\t"
            "movq      16(%2), %%mm2    \n\t"
            "movq      24(%2), %%mm3    \n\t"
            "movq          %0, %%mm4    \n\t"
            "movq          %1, %%mm6    \n\t"
            "movq       %%mm4, %%mm5    \n\t"
            "punpcklbw  %%mm7, %%mm4    \n\t"
            "punpckhbw  %%mm7, %%mm5    \n\t"
            "paddsw     %%mm4, %%mm0    \n\t"
            "paddsw     %%mm5, %%mm1    \n\t"
            "movq       %%mm6, %%mm5    \n\t"
            "punpcklbw  %%mm7, %%mm6    \n\t"
            "punpckhbw  %%mm7, %%mm5    \n\t"
            "paddsw     %%mm6, %%mm2    \n\t"
            "paddsw     %%mm5, %%mm3    \n\t"
            "packuswb   %%mm1, %%mm0    \n\t"
            "packuswb   %%mm3, %%mm2    \n\t"
            "movq       %%mm0, %0       \n\t"
            "movq       %%mm2, %1       \n\t"
            : "+m"(*pix), "+m"(*(pix + line_size))
            : "r"(p)
            : "memory");
        pix += line_size * 2;
        p   += 16;
    } while (--i);
}

static void put_pixels8_mmx(uint8_t *block, const uint8_t *pixels,
                            int line_size, int h)
{
    __asm__ volatile (
        "lea   (%3, %3), %%"REG_a"      \n\t"
        ".p2align     3                 \n\t"
        "1:                             \n\t"
        "movq  (%1    ), %%mm0          \n\t"
        "movq  (%1, %3), %%mm1          \n\t"
        "movq     %%mm0, (%2)           \n\t"
        "movq     %%mm1, (%2, %3)       \n\t"
        "add  %%"REG_a", %1             \n\t"
        "add  %%"REG_a", %2             \n\t"
        "movq  (%1    ), %%mm0          \n\t"
        "movq  (%1, %3), %%mm1          \n\t"
        "movq     %%mm0, (%2)           \n\t"
        "movq     %%mm1, (%2, %3)       \n\t"
        "add  %%"REG_a", %1             \n\t"
        "add  %%"REG_a", %2             \n\t"
        "subl        $4, %0             \n\t"
        "jnz         1b                 \n\t"
        : "+g"(h), "+r"(pixels),  "+r"(block)
        : "r"((x86_reg)line_size)
        : "%"REG_a, "memory"
        );
}

static void put_pixels16_mmx(uint8_t *block, const uint8_t *pixels,
                             int line_size, int h)
{
    __asm__ volatile (
        "lea   (%3, %3), %%"REG_a"      \n\t"
        ".p2align     3                 \n\t"
        "1:                             \n\t"
        "movq  (%1    ), %%mm0          \n\t"
        "movq 8(%1    ), %%mm4          \n\t"
        "movq  (%1, %3), %%mm1          \n\t"
        "movq 8(%1, %3), %%mm5          \n\t"
        "movq     %%mm0,  (%2)          \n\t"
        "movq     %%mm4, 8(%2)          \n\t"
        "movq     %%mm1,  (%2, %3)      \n\t"
        "movq     %%mm5, 8(%2, %3)      \n\t"
        "add  %%"REG_a", %1             \n\t"
        "add  %%"REG_a", %2             \n\t"
        "movq  (%1    ), %%mm0          \n\t"
        "movq 8(%1    ), %%mm4          \n\t"
        "movq  (%1, %3), %%mm1          \n\t"
        "movq 8(%1, %3), %%mm5          \n\t"
        "movq     %%mm0,  (%2)          \n\t"
        "movq     %%mm4, 8(%2)          \n\t"
        "movq     %%mm1,  (%2, %3)      \n\t"
        "movq     %%mm5, 8(%2, %3)      \n\t"
        "add  %%"REG_a", %1             \n\t"
        "add  %%"REG_a", %2             \n\t"
        "subl        $4, %0             \n\t"
        "jnz         1b                 \n\t"
        : "+g"(h), "+r"(pixels),  "+r"(block)
        : "r"((x86_reg)line_size)
        : "%"REG_a, "memory"
        );
}

#define CLEAR_BLOCKS(name, n)                           \
static void name(int16_t *blocks)                       \
{                                                       \
    __asm__ volatile (                                  \
        "pxor %%mm7, %%mm7              \n\t"           \
        "mov     %1,        %%"REG_a"   \n\t"           \
        "1:                             \n\t"           \
        "movq %%mm7,   (%0, %%"REG_a")  \n\t"           \
        "movq %%mm7,  8(%0, %%"REG_a")  \n\t"           \
        "movq %%mm7, 16(%0, %%"REG_a")  \n\t"           \
        "movq %%mm7, 24(%0, %%"REG_a")  \n\t"           \
        "add    $32, %%"REG_a"          \n\t"           \
        "js      1b                     \n\t"           \
        :: "r"(((uint8_t *)blocks) + 128 * n),          \
           "i"(-128 * n)                                \
        : "%"REG_a                                      \
        );                                              \
}
CLEAR_BLOCKS(clear_blocks_mmx, 6)
CLEAR_BLOCKS(clear_block_mmx, 1)

static void clear_block_sse(int16_t *block)
{
    __asm__ volatile (
        "xorps  %%xmm0, %%xmm0          \n"
        "movaps %%xmm0,    (%0)         \n"
        "movaps %%xmm0,  16(%0)         \n"
        "movaps %%xmm0,  32(%0)         \n"
        "movaps %%xmm0,  48(%0)         \n"
        "movaps %%xmm0,  64(%0)         \n"
        "movaps %%xmm0,  80(%0)         \n"
        "movaps %%xmm0,  96(%0)         \n"
        "movaps %%xmm0, 112(%0)         \n"
        :: "r"(block)
        : "memory"
    );
}

static void clear_blocks_sse(int16_t *blocks)
{
    __asm__ volatile (
        "xorps  %%xmm0, %%xmm0              \n"
        "mov        %1,         %%"REG_a"   \n"
        "1:                                 \n"
        "movaps %%xmm0,    (%0, %%"REG_a")  \n"
        "movaps %%xmm0,  16(%0, %%"REG_a")  \n"
        "movaps %%xmm0,  32(%0, %%"REG_a")  \n"
        "movaps %%xmm0,  48(%0, %%"REG_a")  \n"
        "movaps %%xmm0,  64(%0, %%"REG_a")  \n"
        "movaps %%xmm0,  80(%0, %%"REG_a")  \n"
        "movaps %%xmm0,  96(%0, %%"REG_a")  \n"
        "movaps %%xmm0, 112(%0, %%"REG_a")  \n"
        "add      $128,         %%"REG_a"   \n"
        "js         1b                      \n"
        :: "r"(((uint8_t *)blocks) + 128 * 6),
           "i"(-128 * 6)
        : "%"REG_a
    );
}

static void add_bytes_mmx(uint8_t *dst, uint8_t *src, int w)
{
    x86_reg i = 0;
    __asm__ volatile (
        "jmp          2f                \n\t"
        "1:                             \n\t"
        "movq   (%1, %0), %%mm0         \n\t"
        "movq   (%2, %0), %%mm1         \n\t"
        "paddb     %%mm0, %%mm1         \n\t"
        "movq      %%mm1, (%2, %0)      \n\t"
        "movq  8(%1, %0), %%mm0         \n\t"
        "movq  8(%2, %0), %%mm1         \n\t"
        "paddb     %%mm0, %%mm1         \n\t"
        "movq      %%mm1, 8(%2, %0)     \n\t"
        "add         $16, %0            \n\t"
        "2:                             \n\t"
        "cmp          %3, %0            \n\t"
        "js           1b                \n\t"
        : "+r"(i)
        : "r"(src), "r"(dst), "r"((x86_reg)w - 15)
    );
    for ( ; i < w; i++)
        dst[i + 0] += src[i + 0];
}

#if HAVE_7REGS
static void add_hfyu_median_prediction_cmov(uint8_t *dst, const uint8_t *top,
                                            const uint8_t *diff, int w,
                                            int *left, int *left_top)
{
    x86_reg w2 = -w;
    x86_reg x;
    int l  = *left     & 0xff;
    int tl = *left_top & 0xff;
    int t;
    __asm__ volatile (
        "mov          %7, %3            \n"
        "1:                             \n"
        "movzbl (%3, %4), %2            \n"
        "mov          %2, %k3           \n"
        "sub         %b1, %b3           \n"
        "add         %b0, %b3           \n"
        "mov          %2, %1            \n"
        "cmp          %0, %2            \n"
        "cmovg        %0, %2            \n"
        "cmovg        %1, %0            \n"
        "cmp         %k3, %0            \n"
        "cmovg       %k3, %0            \n"
        "mov          %7, %3            \n"
        "cmp          %2, %0            \n"
        "cmovl        %2, %0            \n"
        "add    (%6, %4), %b0           \n"
        "mov         %b0, (%5, %4)      \n"
        "inc          %4                \n"
        "jl           1b                \n"
        : "+&q"(l), "+&q"(tl), "=&r"(t), "=&q"(x), "+&r"(w2)
        : "r"(dst + w), "r"(diff + w), "rm"(top + w)
    );
    *left     = l;
    *left_top = tl;
}
#endif

static inline void transpose4x4(uint8_t *dst, uint8_t *src, x86_reg dst_stride, x86_reg src_stride){
    __asm__ volatile( //FIXME could save 1 instruction if done as 8x4 ...
        "movd  (%1), %%mm0              \n\t"
        "add   %3, %1                   \n\t"
        "movd  (%1), %%mm1              \n\t"
        "movd  (%1,%3,1), %%mm2         \n\t"
        "movd  (%1,%3,2), %%mm3         \n\t"
        "punpcklbw %%mm1, %%mm0         \n\t"
        "punpcklbw %%mm3, %%mm2         \n\t"
        "movq %%mm0, %%mm1              \n\t"
        "punpcklwd %%mm2, %%mm0         \n\t"
        "punpckhwd %%mm2, %%mm1         \n\t"
        "movd  %%mm0, (%0)              \n\t"
        "add   %2, %0                   \n\t"
        "punpckhdq %%mm0, %%mm0         \n\t"
        "movd  %%mm0, (%0)              \n\t"
        "movd  %%mm1, (%0,%2,1)         \n\t"
        "punpckhdq %%mm1, %%mm1         \n\t"
        "movd  %%mm1, (%0,%2,2)         \n\t"

        :  "+&r" (dst),
           "+&r" (src)
        :  "r" (dst_stride),
           "r" (src_stride)
        :  "memory"
    );
}

#define H263_LOOP_FILTER                        \
    "pxor      %%mm7, %%mm7             \n\t"   \
    "movq         %0, %%mm0             \n\t"   \
    "movq         %0, %%mm1             \n\t"   \
    "movq         %3, %%mm2             \n\t"   \
    "movq         %3, %%mm3             \n\t"   \
    "punpcklbw %%mm7, %%mm0             \n\t"   \
    "punpckhbw %%mm7, %%mm1             \n\t"   \
    "punpcklbw %%mm7, %%mm2             \n\t"   \
    "punpckhbw %%mm7, %%mm3             \n\t"   \
    "psubw     %%mm2, %%mm0             \n\t"   \
    "psubw     %%mm3, %%mm1             \n\t"   \
    "movq         %1, %%mm2             \n\t"   \
    "movq         %1, %%mm3             \n\t"   \
    "movq         %2, %%mm4             \n\t"   \
    "movq         %2, %%mm5             \n\t"   \
    "punpcklbw %%mm7, %%mm2             \n\t"   \
    "punpckhbw %%mm7, %%mm3             \n\t"   \
    "punpcklbw %%mm7, %%mm4             \n\t"   \
    "punpckhbw %%mm7, %%mm5             \n\t"   \
    "psubw     %%mm2, %%mm4             \n\t"   \
    "psubw     %%mm3, %%mm5             \n\t"   \
    "psllw        $2, %%mm4             \n\t"   \
    "psllw        $2, %%mm5             \n\t"   \
    "paddw     %%mm0, %%mm4             \n\t"   \
    "paddw     %%mm1, %%mm5             \n\t"   \
    "pxor      %%mm6, %%mm6             \n\t"   \
    "pcmpgtw   %%mm4, %%mm6             \n\t"   \
    "pcmpgtw   %%mm5, %%mm7             \n\t"   \
    "pxor      %%mm6, %%mm4             \n\t"   \
    "pxor      %%mm7, %%mm5             \n\t"   \
    "psubw     %%mm6, %%mm4             \n\t"   \
    "psubw     %%mm7, %%mm5             \n\t"   \
    "psrlw        $3, %%mm4             \n\t"   \
    "psrlw        $3, %%mm5             \n\t"   \
    "packuswb  %%mm5, %%mm4             \n\t"   \
    "packsswb  %%mm7, %%mm6             \n\t"   \
    "pxor      %%mm7, %%mm7             \n\t"   \
    "movd         %4, %%mm2             \n\t"   \
    "punpcklbw %%mm2, %%mm2             \n\t"   \
    "punpcklbw %%mm2, %%mm2             \n\t"   \
    "punpcklbw %%mm2, %%mm2             \n\t"   \
    "psubusb   %%mm4, %%mm2             \n\t"   \
    "movq      %%mm2, %%mm3             \n\t"   \
    "psubusb   %%mm4, %%mm3             \n\t"   \
    "psubb     %%mm3, %%mm2             \n\t"   \
    "movq         %1, %%mm3             \n\t"   \
    "movq         %2, %%mm4             \n\t"   \
    "pxor      %%mm6, %%mm3             \n\t"   \
    "pxor      %%mm6, %%mm4             \n\t"   \
    "paddusb   %%mm2, %%mm3             \n\t"   \
    "psubusb   %%mm2, %%mm4             \n\t"   \
    "pxor      %%mm6, %%mm3             \n\t"   \
    "pxor      %%mm6, %%mm4             \n\t"   \
    "paddusb   %%mm2, %%mm2             \n\t"   \
    "packsswb  %%mm1, %%mm0             \n\t"   \
    "pcmpgtb   %%mm0, %%mm7             \n\t"   \
    "pxor      %%mm7, %%mm0             \n\t"   \
    "psubb     %%mm7, %%mm0             \n\t"   \
    "movq      %%mm0, %%mm1             \n\t"   \
    "psubusb   %%mm2, %%mm0             \n\t"   \
    "psubb     %%mm0, %%mm1             \n\t"   \
    "pand         %5, %%mm1             \n\t"   \
    "psrlw        $2, %%mm1             \n\t"   \
    "pxor      %%mm7, %%mm1             \n\t"   \
    "psubb     %%mm7, %%mm1             \n\t"   \
    "movq         %0, %%mm5             \n\t"   \
    "movq         %3, %%mm6             \n\t"   \
    "psubb     %%mm1, %%mm5             \n\t"   \
    "paddb     %%mm1, %%mm6             \n\t"

static void h263_v_loop_filter_mmx(uint8_t *src, int stride, int qscale)
{
    if (CONFIG_H263_DECODER || CONFIG_H263_ENCODER) {
        const int strength = ff_h263_loop_filter_strength[qscale];

        __asm__ volatile (
            H263_LOOP_FILTER

            "movq %%mm3, %1             \n\t"
            "movq %%mm4, %2             \n\t"
            "movq %%mm5, %0             \n\t"
            "movq %%mm6, %3             \n\t"
            : "+m"(*(uint64_t*)(src - 2 * stride)),
              "+m"(*(uint64_t*)(src - 1 * stride)),
              "+m"(*(uint64_t*)(src + 0 * stride)),
              "+m"(*(uint64_t*)(src + 1 * stride))
            : "g"(2 * strength), "m"(ff_pb_FC)
            );
    }
}

static void h263_h_loop_filter_mmx(uint8_t *src, int stride, int qscale)
{
    if (CONFIG_H263_DECODER || CONFIG_H263_ENCODER) {
        const int strength = ff_h263_loop_filter_strength[qscale];
        DECLARE_ALIGNED(8, uint64_t, temp)[4];
        uint8_t *btemp = (uint8_t*)temp;

        src -= 2;

        transpose4x4(btemp,     src,              8, stride);
        transpose4x4(btemp + 4, src + 4 * stride, 8, stride);
        __asm__ volatile (
            H263_LOOP_FILTER // 5 3 4 6

            : "+m"(temp[0]),
              "+m"(temp[1]),
              "+m"(temp[2]),
              "+m"(temp[3])
            : "g"(2 * strength), "m"(ff_pb_FC)
            );

        __asm__ volatile (
            "movq      %%mm5, %%mm1         \n\t"
            "movq      %%mm4, %%mm0         \n\t"
            "punpcklbw %%mm3, %%mm5         \n\t"
            "punpcklbw %%mm6, %%mm4         \n\t"
            "punpckhbw %%mm3, %%mm1         \n\t"
            "punpckhbw %%mm6, %%mm0         \n\t"
            "movq      %%mm5, %%mm3         \n\t"
            "movq      %%mm1, %%mm6         \n\t"
            "punpcklwd %%mm4, %%mm5         \n\t"
            "punpcklwd %%mm0, %%mm1         \n\t"
            "punpckhwd %%mm4, %%mm3         \n\t"
            "punpckhwd %%mm0, %%mm6         \n\t"
            "movd      %%mm5, (%0)          \n\t"
            "punpckhdq %%mm5, %%mm5         \n\t"
            "movd      %%mm5, (%0, %2)      \n\t"
            "movd      %%mm3, (%0, %2, 2)   \n\t"
            "punpckhdq %%mm3, %%mm3         \n\t"
            "movd      %%mm3, (%0, %3)      \n\t"
            "movd      %%mm1, (%1)          \n\t"
            "punpckhdq %%mm1, %%mm1         \n\t"
            "movd      %%mm1, (%1, %2)      \n\t"
            "movd      %%mm6, (%1, %2, 2)   \n\t"
            "punpckhdq %%mm6, %%mm6         \n\t"
            "movd      %%mm6, (%1, %3)      \n\t"
            :: "r"(src),
               "r"(src + 4 * stride),
               "r"((x86_reg)stride),
               "r"((x86_reg)(3 * stride))
            );
    }
}

/* Draw the edges of width 'w' of an image of size width, height
 * this MMX version can only handle w == 8 || w == 16. */
static void draw_edges_mmx(uint8_t *buf, int wrap, int width, int height,
                           int w, int h, int sides)
{
    uint8_t *ptr, *last_line;
    int i;

    last_line = buf + (height - 1) * wrap;
    /* left and right */
    ptr = buf;
    if (w == 8) {
        __asm__ volatile (
            "1:                             \n\t"
            "movd            (%0), %%mm0    \n\t"
            "punpcklbw      %%mm0, %%mm0    \n\t"
            "punpcklwd      %%mm0, %%mm0    \n\t"
            "punpckldq      %%mm0, %%mm0    \n\t"
            "movq           %%mm0, -8(%0)   \n\t"
            "movq      -8(%0, %2), %%mm1    \n\t"
            "punpckhbw      %%mm1, %%mm1    \n\t"
            "punpckhwd      %%mm1, %%mm1    \n\t"
            "punpckhdq      %%mm1, %%mm1    \n\t"
            "movq           %%mm1, (%0, %2) \n\t"
            "add               %1, %0       \n\t"
            "cmp               %3, %0       \n\t"
            "jb                1b           \n\t"
            : "+r"(ptr)
            : "r"((x86_reg)wrap), "r"((x86_reg)width), "r"(ptr + wrap * height)
            );
    } else if(w==16){
        __asm__ volatile (
            "1:                                 \n\t"
            "movd            (%0), %%mm0        \n\t"
            "punpcklbw      %%mm0, %%mm0        \n\t"
            "punpcklwd      %%mm0, %%mm0        \n\t"
            "punpckldq      %%mm0, %%mm0        \n\t"
            "movq           %%mm0, -8(%0)       \n\t"
            "movq           %%mm0, -16(%0)      \n\t"
            "movq      -8(%0, %2), %%mm1        \n\t"
            "punpckhbw      %%mm1, %%mm1        \n\t"
            "punpckhwd      %%mm1, %%mm1        \n\t"
            "punpckhdq      %%mm1, %%mm1        \n\t"
            "movq           %%mm1,  (%0, %2)    \n\t"
            "movq           %%mm1, 8(%0, %2)    \n\t"
            "add               %1, %0           \n\t"
            "cmp               %3, %0           \n\t"
            "jb                1b               \n\t"
            : "+r"(ptr)
            : "r"((x86_reg)wrap), "r"((x86_reg)width), "r"(ptr + wrap * height)
            );
    } else {
        av_assert1(w == 4);
        __asm__ volatile (
            "1:                             \n\t"
            "movd            (%0), %%mm0    \n\t"
            "punpcklbw      %%mm0, %%mm0    \n\t"
            "punpcklwd      %%mm0, %%mm0    \n\t"
            "movd           %%mm0, -4(%0)   \n\t"
            "movd      -4(%0, %2), %%mm1    \n\t"
            "punpcklbw      %%mm1, %%mm1    \n\t"
            "punpckhwd      %%mm1, %%mm1    \n\t"
            "punpckhdq      %%mm1, %%mm1    \n\t"
            "movd           %%mm1, (%0, %2) \n\t"
            "add               %1, %0       \n\t"
            "cmp               %3, %0       \n\t"
            "jb                1b           \n\t"
            : "+r"(ptr)
            : "r"((x86_reg)wrap), "r"((x86_reg)width), "r"(ptr + wrap * height)
            );
    }

    /* top and bottom (and hopefully also the corners) */
    if (sides & EDGE_TOP) {
        for (i = 0; i < h; i += 4) {
            ptr = buf - (i + 1) * wrap - w;
            __asm__ volatile (
                "1:                             \n\t"
                "movq (%1, %0), %%mm0           \n\t"
                "movq    %%mm0, (%0)            \n\t"
                "movq    %%mm0, (%0, %2)        \n\t"
                "movq    %%mm0, (%0, %2, 2)     \n\t"
                "movq    %%mm0, (%0, %3)        \n\t"
                "add        $8, %0              \n\t"
                "cmp        %4, %0              \n\t"
                "jb         1b                  \n\t"
                : "+r"(ptr)
                : "r"((x86_reg)buf - (x86_reg)ptr - w), "r"((x86_reg) -wrap),
                  "r"((x86_reg) -wrap * 3), "r"(ptr + width + 2 * w)
                );
        }
    }

    if (sides & EDGE_BOTTOM) {
        for (i = 0; i < h; i += 4) {
            ptr = last_line + (i + 1) * wrap - w;
            __asm__ volatile (
                "1:                             \n\t"
                "movq (%1, %0), %%mm0           \n\t"
                "movq    %%mm0, (%0)            \n\t"
                "movq    %%mm0, (%0, %2)        \n\t"
                "movq    %%mm0, (%0, %2, 2)     \n\t"
                "movq    %%mm0, (%0, %3)        \n\t"
                "add        $8, %0              \n\t"
                "cmp        %4, %0              \n\t"
                "jb         1b                  \n\t"
                : "+r"(ptr)
                : "r"((x86_reg)last_line - (x86_reg)ptr - w),
                  "r"((x86_reg)wrap), "r"((x86_reg)wrap * 3),
                  "r"(ptr + width + 2 * w)
                );
        }
    }
}
#endif /* HAVE_INLINE_ASM */


#if HAVE_YASM
#define QPEL_OP(OPNAME, ROUNDER, RND, OP, MMX)                          \
static void OPNAME ## qpel8_mc00_ ## MMX (uint8_t *dst, uint8_t *src,   \
                                          int stride)                   \
{                                                                       \
    ff_ ## OPNAME ## pixels8_ ## MMX(dst, src, stride, 8);              \
}                                                                       \
                                                                        \
static void OPNAME ## qpel8_mc10_ ## MMX(uint8_t *dst, uint8_t *src,    \
                                         int stride)                    \
{                                                                       \
    uint64_t temp[8];                                                   \
    uint8_t * const half = (uint8_t*)temp;                              \
    ff_put ## RND ## mpeg4_qpel8_h_lowpass_ ## MMX(half, src, 8,        \
                                                   stride, 8);          \
    ff_ ## OPNAME ## pixels8_l2_ ## MMX(dst, src, half,                 \
                                        stride, stride, 8);             \
}                                                                       \
                                                                        \
static void OPNAME ## qpel8_mc20_ ## MMX(uint8_t *dst, uint8_t *src,    \
                                         int stride)                    \
{                                                                       \
    ff_ ## OPNAME ## mpeg4_qpel8_h_lowpass_ ## MMX(dst, src, stride,    \
                                                   stride, 8);          \
}                                                                       \
                                                                        \
static void OPNAME ## qpel8_mc30_ ## MMX(uint8_t *dst, uint8_t *src,    \
                                         int stride)                    \
{                                                                       \
    uint64_t temp[8];                                                   \
    uint8_t * const half = (uint8_t*)temp;                              \
    ff_put ## RND ## mpeg4_qpel8_h_lowpass_ ## MMX(half, src, 8,        \
                                                   stride, 8);          \
    ff_ ## OPNAME ## pixels8_l2_ ## MMX(dst, src + 1, half, stride,     \
                                        stride, 8);                     \
}                                                                       \
                                                                        \
static void OPNAME ## qpel8_mc01_ ## MMX(uint8_t *dst, uint8_t *src,    \
                                         int stride)                    \
{                                                                       \
    uint64_t temp[8];                                                   \
    uint8_t * const half = (uint8_t*)temp;                              \
    ff_put ## RND ## mpeg4_qpel8_v_lowpass_ ## MMX(half, src,           \
                                                   8, stride);          \
    ff_ ## OPNAME ## pixels8_l2_ ## MMX(dst, src, half,                 \
                                        stride, stride, 8);             \
}                                                                       \
                                                                        \
static void OPNAME ## qpel8_mc02_ ## MMX(uint8_t *dst, uint8_t *src,    \
                                         int stride)                    \
{                                                                       \
    ff_ ## OPNAME ## mpeg4_qpel8_v_lowpass_ ## MMX(dst, src,            \
                                                   stride, stride);     \
}                                                                       \
                                                                        \
static void OPNAME ## qpel8_mc03_ ## MMX(uint8_t *dst, uint8_t *src,    \
                                         int stride)                    \
{                                                                       \
    uint64_t temp[8];                                                   \
    uint8_t * const half = (uint8_t*)temp;                              \
    ff_put ## RND ## mpeg4_qpel8_v_lowpass_ ## MMX(half, src,           \
                                                   8, stride);          \
    ff_ ## OPNAME ## pixels8_l2_ ## MMX(dst, src + stride, half, stride,\
                                        stride, 8);                     \
}                                                                       \
                                                                        \
static void OPNAME ## qpel8_mc11_ ## MMX(uint8_t *dst, uint8_t *src,    \
                                         int stride)                    \
{                                                                       \
    uint64_t half[8 + 9];                                               \
    uint8_t * const halfH  = ((uint8_t*)half) + 64;                     \
    uint8_t * const halfHV = ((uint8_t*)half);                          \
    ff_put ## RND ## mpeg4_qpel8_h_lowpass_ ## MMX(halfH, src, 8,       \
                                                   stride, 9);          \
    ff_put ## RND ## pixels8_l2_ ## MMX(halfH, src, halfH, 8,           \
                                        stride, 9);                     \
    ff_put ## RND ## mpeg4_qpel8_v_lowpass_ ## MMX(halfHV, halfH, 8, 8);\
    ff_ ## OPNAME ## pixels8_l2_ ## MMX(dst, halfH, halfHV,             \
                                        stride, 8, 8);                  \
}                                                                       \
                                                                        \
static void OPNAME ## qpel8_mc31_ ## MMX(uint8_t *dst, uint8_t *src,    \
                                         int stride)                    \
{                                                                       \
    uint64_t half[8 + 9];                                               \
    uint8_t * const halfH  = ((uint8_t*)half) + 64;                     \
    uint8_t * const halfHV = ((uint8_t*)half);                          \
    ff_put ## RND ## mpeg4_qpel8_h_lowpass_ ## MMX(halfH, src, 8,       \
                                                   stride, 9);          \
    ff_put ## RND ## pixels8_l2_ ## MMX(halfH, src + 1, halfH, 8,       \
                                        stride, 9);                     \
    ff_put ## RND ## mpeg4_qpel8_v_lowpass_ ## MMX(halfHV, halfH, 8, 8);\
    ff_ ## OPNAME ## pixels8_l2_ ## MMX(dst, halfH, halfHV,             \
                                        stride, 8, 8);                  \
}                                                                       \
                                                                        \
static void OPNAME ## qpel8_mc13_ ## MMX(uint8_t *dst, uint8_t *src,    \
                                         int stride)                    \
{                                                                       \
    uint64_t half[8 + 9];                                               \
    uint8_t * const halfH  = ((uint8_t*)half) + 64;                     \
    uint8_t * const halfHV = ((uint8_t*)half);                          \
    ff_put ## RND ## mpeg4_qpel8_h_lowpass_ ## MMX(halfH, src, 8,       \
                                                   stride, 9);          \
    ff_put ## RND ## pixels8_l2_ ## MMX(halfH, src, halfH, 8,           \
                                        stride, 9);                     \
    ff_put ## RND ## mpeg4_qpel8_v_lowpass_ ## MMX(halfHV, halfH, 8, 8);\
    ff_ ## OPNAME ## pixels8_l2_ ## MMX(dst, halfH + 8, halfHV,         \
                                        stride, 8, 8);                  \
}                                                                       \
                                                                        \
static void OPNAME ## qpel8_mc33_ ## MMX(uint8_t *dst, uint8_t *src,    \
                                         int stride)                    \
{                                                                       \
    uint64_t half[8 + 9];                                               \
    uint8_t * const halfH  = ((uint8_t*)half) + 64;                     \
    uint8_t * const halfHV = ((uint8_t*)half);                          \
    ff_put ## RND ## mpeg4_qpel8_h_lowpass_ ## MMX(halfH, src, 8,       \
                                                   stride, 9);          \
    ff_put ## RND ## pixels8_l2_ ## MMX(halfH, src + 1, halfH, 8,       \
                                        stride, 9);                     \
    ff_put ## RND ## mpeg4_qpel8_v_lowpass_ ## MMX(halfHV, halfH, 8, 8);\
    ff_ ## OPNAME ## pixels8_l2_ ## MMX(dst, halfH + 8, halfHV,         \
                                        stride, 8, 8);                  \
}                                                                       \
                                                                        \
static void OPNAME ## qpel8_mc21_ ## MMX(uint8_t *dst, uint8_t *src,    \
                                         int stride)                    \
{                                                                       \
    uint64_t half[8 + 9];                                               \
    uint8_t * const halfH  = ((uint8_t*)half) + 64;                     \
    uint8_t * const halfHV = ((uint8_t*)half);                          \
    ff_put ## RND ## mpeg4_qpel8_h_lowpass_ ## MMX(halfH, src, 8,       \
                                                   stride, 9);          \
    ff_put ## RND ## mpeg4_qpel8_v_lowpass_ ## MMX(halfHV, halfH, 8, 8);\
    ff_ ## OPNAME ## pixels8_l2_ ## MMX(dst, halfH, halfHV,             \
                                        stride, 8, 8);                  \
}                                                                       \
                                                                        \
static void OPNAME ## qpel8_mc23_ ## MMX(uint8_t *dst, uint8_t *src,    \
                                         int stride)                    \
{                                                                       \
    uint64_t half[8 + 9];                                               \
    uint8_t * const halfH  = ((uint8_t*)half) + 64;                     \
    uint8_t * const halfHV = ((uint8_t*)half);                          \
    ff_put ## RND ## mpeg4_qpel8_h_lowpass_ ## MMX(halfH, src, 8,       \
                                                   stride, 9);          \
    ff_put ## RND ## mpeg4_qpel8_v_lowpass_ ## MMX(halfHV, halfH, 8, 8);\
    ff_ ## OPNAME ## pixels8_l2_ ## MMX(dst, halfH + 8, halfHV,         \
                                        stride, 8, 8);                  \
}                                                                       \
                                                                        \
static void OPNAME ## qpel8_mc12_ ## MMX(uint8_t *dst, uint8_t *src,    \
                                         int stride)                    \
{                                                                       \
    uint64_t half[8 + 9];                                               \
    uint8_t * const halfH = ((uint8_t*)half);                           \
    ff_put ## RND ## mpeg4_qpel8_h_lowpass_ ## MMX(halfH, src, 8,       \
                                                   stride, 9);          \
    ff_put ## RND ## pixels8_l2_ ## MMX(halfH, src, halfH,              \
                                        8, stride, 9);                  \
    ff_ ## OPNAME ## mpeg4_qpel8_v_lowpass_ ## MMX(dst, halfH,          \
                                                   stride, 8);          \
}                                                                       \
                                                                        \
static void OPNAME ## qpel8_mc32_ ## MMX(uint8_t *dst, uint8_t *src,    \
                                         int stride)                    \
{                                                                       \
    uint64_t half[8 + 9];                                               \
    uint8_t * const halfH = ((uint8_t*)half);                           \
    ff_put ## RND ## mpeg4_qpel8_h_lowpass_ ## MMX(halfH, src, 8,       \
                                                   stride, 9);          \
    ff_put ## RND ## pixels8_l2_ ## MMX(halfH, src + 1, halfH, 8,       \
                                        stride, 9);                     \
    ff_ ## OPNAME ## mpeg4_qpel8_v_lowpass_ ## MMX(dst, halfH,          \
                                                   stride, 8);          \
}                                                                       \
                                                                        \
static void OPNAME ## qpel8_mc22_ ## MMX(uint8_t *dst, uint8_t *src,    \
                                         int stride)                    \
{                                                                       \
    uint64_t half[9];                                                   \
    uint8_t * const halfH = ((uint8_t*)half);                           \
    ff_put ## RND ## mpeg4_qpel8_h_lowpass_ ## MMX(halfH, src, 8,       \
                                                   stride, 9);          \
    ff_ ## OPNAME ## mpeg4_qpel8_v_lowpass_ ## MMX(dst, halfH,          \
                                                   stride, 8);          \
}                                                                       \
                                                                        \
static void OPNAME ## qpel16_mc00_ ## MMX (uint8_t *dst, uint8_t *src,  \
                                           int stride)                  \
{                                                                       \
    ff_ ## OPNAME ## pixels16_ ## MMX(dst, src, stride, 16);            \
}                                                                       \
                                                                        \
static void OPNAME ## qpel16_mc10_ ## MMX(uint8_t *dst, uint8_t *src,   \
                                          int stride)                   \
{                                                                       \
    uint64_t temp[32];                                                  \
    uint8_t * const half = (uint8_t*)temp;                              \
    ff_put ## RND ## mpeg4_qpel16_h_lowpass_ ## MMX(half, src, 16,      \
                                                    stride, 16);        \
    ff_ ## OPNAME ## pixels16_l2_ ## MMX(dst, src, half, stride,        \
                                         stride, 16);                   \
}                                                                       \
                                                                        \
static void OPNAME ## qpel16_mc20_ ## MMX(uint8_t *dst, uint8_t *src,   \
                                          int stride)                   \
{                                                                       \
    ff_ ## OPNAME ## mpeg4_qpel16_h_lowpass_ ## MMX(dst, src,           \
                                                    stride, stride, 16);\
}                                                                       \
                                                                        \
static void OPNAME ## qpel16_mc30_ ## MMX(uint8_t *dst, uint8_t *src,   \
                                          int stride)                   \
{                                                                       \
    uint64_t temp[32];                                                  \
    uint8_t * const half = (uint8_t*)temp;                              \
    ff_put ## RND ## mpeg4_qpel16_h_lowpass_ ## MMX(half, src, 16,      \
                                                    stride, 16);        \
    ff_ ## OPNAME ## pixels16_l2_ ## MMX(dst, src + 1, half,            \
                                         stride, stride, 16);           \
}                                                                       \
                                                                        \
static void OPNAME ## qpel16_mc01_ ## MMX(uint8_t *dst, uint8_t *src,   \
                                          int stride)                   \
{                                                                       \
    uint64_t temp[32];                                                  \
    uint8_t * const half = (uint8_t*)temp;                              \
    ff_put ## RND ## mpeg4_qpel16_v_lowpass_ ## MMX(half, src, 16,      \
                                                    stride);            \
    ff_ ## OPNAME ## pixels16_l2_ ## MMX(dst, src, half, stride,        \
                                         stride, 16);                   \
}                                                                       \
                                                                        \
static void OPNAME ## qpel16_mc02_ ## MMX(uint8_t *dst, uint8_t *src,   \
                                          int stride)                   \
{                                                                       \
    ff_ ## OPNAME ## mpeg4_qpel16_v_lowpass_ ## MMX(dst, src,           \
                                                    stride, stride);    \
}                                                                       \
                                                                        \
static void OPNAME ## qpel16_mc03_ ## MMX(uint8_t *dst, uint8_t *src,   \
                                          int stride)                   \
{                                                                       \
    uint64_t temp[32];                                                  \
    uint8_t * const half = (uint8_t*)temp;                              \
    ff_put ## RND ## mpeg4_qpel16_v_lowpass_ ## MMX(half, src, 16,      \
                                                    stride);            \
    ff_ ## OPNAME ## pixels16_l2_ ## MMX(dst, src+stride, half,         \
                                         stride, stride, 16);           \
}                                                                       \
                                                                        \
static void OPNAME ## qpel16_mc11_ ## MMX(uint8_t *dst, uint8_t *src,   \
                                          int stride)                   \
{                                                                       \
    uint64_t half[16 * 2 + 17 * 2];                                     \
    uint8_t * const halfH  = ((uint8_t*)half) + 256;                    \
    uint8_t * const halfHV = ((uint8_t*)half);                          \
    ff_put ## RND ## mpeg4_qpel16_h_lowpass_ ## MMX(halfH, src, 16,     \
                                                    stride, 17);        \
    ff_put ## RND ## pixels16_l2_ ## MMX(halfH, src, halfH, 16,         \
                                         stride, 17);                   \
    ff_put ## RND ## mpeg4_qpel16_v_lowpass_ ## MMX(halfHV, halfH,      \
                                                    16, 16);            \
    ff_ ## OPNAME ## pixels16_l2_ ## MMX(dst, halfH, halfHV,            \
                                         stride, 16, 16);               \
}                                                                       \
                                                                        \
static void OPNAME ## qpel16_mc31_ ## MMX(uint8_t *dst, uint8_t *src,   \
                                          int stride)                   \
{                                                                       \
    uint64_t half[16 * 2 + 17 * 2];                                     \
    uint8_t * const halfH  = ((uint8_t*)half) + 256;                    \
    uint8_t * const halfHV = ((uint8_t*)half);                          \
    ff_put ## RND ## mpeg4_qpel16_h_lowpass_ ## MMX(halfH, src, 16,     \
                                                    stride, 17);        \
    ff_put ## RND ## pixels16_l2_ ## MMX(halfH, src + 1, halfH, 16,     \
                                         stride, 17);                   \
    ff_put ## RND ## mpeg4_qpel16_v_lowpass_ ## MMX(halfHV, halfH,      \
                                                    16, 16);            \
    ff_ ## OPNAME ## pixels16_l2_ ## MMX(dst, halfH, halfHV,            \
                                         stride, 16, 16);               \
}                                                                       \
                                                                        \
static void OPNAME ## qpel16_mc13_ ## MMX(uint8_t *dst, uint8_t *src,   \
                                          int stride)                   \
{                                                                       \
    uint64_t half[16 * 2 + 17 * 2];                                     \
    uint8_t * const halfH  = ((uint8_t*)half) + 256;                    \
    uint8_t * const halfHV = ((uint8_t*)half);                          \
    ff_put ## RND ## mpeg4_qpel16_h_lowpass_ ## MMX(halfH, src, 16,     \
                                                    stride, 17);        \
    ff_put ## RND ## pixels16_l2_ ## MMX(halfH, src, halfH, 16,         \
                                         stride, 17);                   \
    ff_put ## RND ## mpeg4_qpel16_v_lowpass_ ## MMX(halfHV, halfH,      \
                                                    16, 16);            \
    ff_ ## OPNAME ## pixels16_l2_ ## MMX(dst, halfH + 16, halfHV,       \
                                         stride, 16, 16);               \
}                                                                       \
                                                                        \
static void OPNAME ## qpel16_mc33_ ## MMX(uint8_t *dst, uint8_t *src,   \
                                          int stride)                   \
{                                                                       \
    uint64_t half[16 * 2 + 17 * 2];                                     \
    uint8_t * const halfH  = ((uint8_t*)half) + 256;                    \
    uint8_t * const halfHV = ((uint8_t*)half);                          \
    ff_put ## RND ## mpeg4_qpel16_h_lowpass_ ## MMX(halfH, src, 16,     \
                                                    stride, 17);        \
    ff_put ## RND ## pixels16_l2_ ## MMX(halfH, src + 1, halfH, 16,     \
                                         stride, 17);                   \
    ff_put ## RND ## mpeg4_qpel16_v_lowpass_ ## MMX(halfHV, halfH,      \
                                                    16, 16);            \
    ff_ ## OPNAME ## pixels16_l2_ ## MMX(dst, halfH + 16, halfHV,       \
                                         stride, 16, 16);               \
}                                                                       \
                                                                        \
static void OPNAME ## qpel16_mc21_ ## MMX(uint8_t *dst, uint8_t *src,   \
                                          int stride)                   \
{                                                                       \
    uint64_t half[16 * 2 + 17 * 2];                                     \
    uint8_t * const halfH  = ((uint8_t*)half) + 256;                    \
    uint8_t * const halfHV = ((uint8_t*)half);                          \
    ff_put ## RND ## mpeg4_qpel16_h_lowpass_ ## MMX(halfH, src, 16,     \
                                                    stride, 17);        \
    ff_put ## RND ## mpeg4_qpel16_v_lowpass_ ## MMX(halfHV, halfH,      \
                                                    16, 16);            \
    ff_ ## OPNAME ## pixels16_l2_ ## MMX(dst, halfH, halfHV,            \
                                         stride, 16, 16);               \
}                                                                       \
                                                                        \
static void OPNAME ## qpel16_mc23_ ## MMX(uint8_t *dst, uint8_t *src,   \
                                          int stride)                   \
{                                                                       \
    uint64_t half[16 * 2 + 17 * 2];                                     \
    uint8_t * const halfH  = ((uint8_t*)half) + 256;                    \
    uint8_t * const halfHV = ((uint8_t*)half);                          \
    ff_put ## RND ## mpeg4_qpel16_h_lowpass_ ## MMX(halfH, src, 16,     \
                                                    stride, 17);        \
    ff_put ## RND ## mpeg4_qpel16_v_lowpass_ ## MMX(halfHV, halfH,      \
                                                    16, 16);            \
    ff_ ## OPNAME ## pixels16_l2_ ## MMX(dst, halfH + 16, halfHV,       \
                                         stride, 16, 16);               \
}                                                                       \
                                                                        \
static void OPNAME ## qpel16_mc12_ ## MMX(uint8_t *dst, uint8_t *src,   \
                                          int stride)                   \
{                                                                       \
    uint64_t half[17 * 2];                                              \
    uint8_t * const halfH = ((uint8_t*)half);                           \
    ff_put ## RND ## mpeg4_qpel16_h_lowpass_ ## MMX(halfH, src, 16,     \
                                                    stride, 17);        \
    ff_put ## RND ## pixels16_l2_ ## MMX(halfH, src, halfH, 16,         \
                                         stride, 17);                   \
    ff_ ## OPNAME ## mpeg4_qpel16_v_lowpass_ ## MMX(dst, halfH,         \
                                                    stride, 16);        \
}                                                                       \
                                                                        \
static void OPNAME ## qpel16_mc32_ ## MMX(uint8_t *dst, uint8_t *src,   \
                                          int stride)                   \
{                                                                       \
    uint64_t half[17 * 2];                                              \
    uint8_t * const halfH = ((uint8_t*)half);                           \
    ff_put ## RND ## mpeg4_qpel16_h_lowpass_ ## MMX(halfH, src, 16,     \
                                                    stride, 17);        \
    ff_put ## RND ## pixels16_l2_ ## MMX(halfH, src + 1, halfH, 16,     \
                                         stride, 17);                   \
    ff_ ## OPNAME ## mpeg4_qpel16_v_lowpass_ ## MMX(dst, halfH,         \
                                                    stride, 16);        \
}                                                                       \
                                                                        \
static void OPNAME ## qpel16_mc22_ ## MMX(uint8_t *dst, uint8_t *src,   \
                                          int stride)                   \
{                                                                       \
    uint64_t half[17 * 2];                                              \
    uint8_t * const halfH = ((uint8_t*)half);                           \
    ff_put ## RND ## mpeg4_qpel16_h_lowpass_ ## MMX(halfH, src, 16,     \
                                                    stride, 17);        \
    ff_ ## OPNAME ## mpeg4_qpel16_v_lowpass_ ## MMX(dst, halfH,         \
                                                    stride, 16);        \
}

#define PUT_OP(a, b, temp, size)                \
    "mov"#size"        "#a", "#b"       \n\t"

#define AVG_MMXEXT_OP(a, b, temp, size)         \
    "mov"#size"        "#b", "#temp"    \n\t"   \
    "pavgb          "#temp", "#a"       \n\t"   \
    "mov"#size"        "#a", "#b"       \n\t"

QPEL_OP(put_,          ff_pw_16, _,        PUT_OP,        mmxext)
QPEL_OP(avg_,          ff_pw_16, _,        AVG_MMXEXT_OP, mmxext)
QPEL_OP(put_no_rnd_,   ff_pw_15, _no_rnd_, PUT_OP,        mmxext)
#endif /* HAVE_YASM */


#if HAVE_INLINE_ASM
void ff_put_rv40_qpel8_mc33_mmx(uint8_t *dst, uint8_t *src, int stride)
{
  put_pixels8_xy2_mmx(dst, src, stride, 8);
}
void ff_put_rv40_qpel16_mc33_mmx(uint8_t *dst, uint8_t *src, int stride)
{
  put_pixels16_xy2_mmx(dst, src, stride, 16);
}
void ff_avg_rv40_qpel8_mc33_mmx(uint8_t *dst, uint8_t *src, int stride)
{
  avg_pixels8_xy2_mmx(dst, src, stride, 8);
}
void ff_avg_rv40_qpel16_mc33_mmx(uint8_t *dst, uint8_t *src, int stride)
{
  avg_pixels16_xy2_mmx(dst, src, stride, 16);
}

typedef void emulated_edge_mc_func(uint8_t *dst, const uint8_t *src,
                                   ptrdiff_t linesize, int block_w, int block_h,
                                   int src_x, int src_y, int w, int h);

static av_always_inline void gmc(uint8_t *dst, uint8_t *src,
                                 int stride, int h, int ox, int oy,
                                 int dxx, int dxy, int dyx, int dyy,
                                 int shift, int r, int width, int height,
                                 emulated_edge_mc_func *emu_edge_fn)
{
    const int w    = 8;
    const int ix   = ox  >> (16 + shift);
    const int iy   = oy  >> (16 + shift);
    const int oxs  = ox  >> 4;
    const int oys  = oy  >> 4;
    const int dxxs = dxx >> 4;
    const int dxys = dxy >> 4;
    const int dyxs = dyx >> 4;
    const int dyys = dyy >> 4;
    const uint16_t r4[4]   = { r, r, r, r };
    const uint16_t dxy4[4] = { dxys, dxys, dxys, dxys };
    const uint16_t dyy4[4] = { dyys, dyys, dyys, dyys };
    const uint64_t shift2 = 2 * shift;
#define MAX_STRIDE 4096U
#define MAX_H 8U
    uint8_t edge_buf[(MAX_H + 1) * MAX_STRIDE];
    int x, y;

    const int dxw = (dxx - (1 << (16 + shift))) * (w - 1);
    const int dyh = (dyy - (1 << (16 + shift))) * (h - 1);
    const int dxh = dxy * (h - 1);
    const int dyw = dyx * (w - 1);
    int need_emu =  (unsigned)ix >= width  - w ||
                    (unsigned)iy >= height - h;

    if ( // non-constant fullpel offset (3% of blocks)
        ((ox ^ (ox + dxw)) | (ox ^ (ox + dxh)) | (ox ^ (ox + dxw + dxh)) |
         (oy ^ (oy + dyw)) | (oy ^ (oy + dyh)) | (oy ^ (oy + dyw + dyh))) >> (16 + shift)
        // uses more than 16 bits of subpel mv (only at huge resolution)
        || (dxx | dxy | dyx | dyy) & 15
        || (need_emu && (h > MAX_H || stride > MAX_STRIDE))) {
        // FIXME could still use mmx for some of the rows
        ff_gmc_c(dst, src, stride, h, ox, oy, dxx, dxy, dyx, dyy,
                 shift, r, width, height);
        return;
    }

    src += ix + iy * stride;
    if (need_emu) {
        emu_edge_fn(edge_buf, src, stride, w + 1, h + 1, ix, iy, width, height);
        src = edge_buf;
    }

    __asm__ volatile (
        "movd         %0, %%mm6         \n\t"
        "pxor      %%mm7, %%mm7         \n\t"
        "punpcklwd %%mm6, %%mm6         \n\t"
        "punpcklwd %%mm6, %%mm6         \n\t"
        :: "r"(1<<shift)
    );

    for (x = 0; x < w; x += 4) {
        uint16_t dx4[4] = { oxs - dxys + dxxs * (x + 0),
                            oxs - dxys + dxxs * (x + 1),
                            oxs - dxys + dxxs * (x + 2),
                            oxs - dxys + dxxs * (x + 3) };
        uint16_t dy4[4] = { oys - dyys + dyxs * (x + 0),
                            oys - dyys + dyxs * (x + 1),
                            oys - dyys + dyxs * (x + 2),
                            oys - dyys + dyxs * (x + 3) };

        for (y = 0; y < h; y++) {
            __asm__ volatile (
                "movq      %0, %%mm4    \n\t"
                "movq      %1, %%mm5    \n\t"
                "paddw     %2, %%mm4    \n\t"
                "paddw     %3, %%mm5    \n\t"
                "movq   %%mm4, %0       \n\t"
                "movq   %%mm5, %1       \n\t"
                "psrlw    $12, %%mm4    \n\t"
                "psrlw    $12, %%mm5    \n\t"
                : "+m"(*dx4), "+m"(*dy4)
                : "m"(*dxy4), "m"(*dyy4)
            );

            __asm__ volatile (
                "movq      %%mm6, %%mm2 \n\t"
                "movq      %%mm6, %%mm1 \n\t"
                "psubw     %%mm4, %%mm2 \n\t"
                "psubw     %%mm5, %%mm1 \n\t"
                "movq      %%mm2, %%mm0 \n\t"
                "movq      %%mm4, %%mm3 \n\t"
                "pmullw    %%mm1, %%mm0 \n\t" // (s - dx) * (s - dy)
                "pmullw    %%mm5, %%mm3 \n\t" // dx * dy
                "pmullw    %%mm5, %%mm2 \n\t" // (s - dx) * dy
                "pmullw    %%mm4, %%mm1 \n\t" // dx * (s - dy)

                "movd         %4, %%mm5 \n\t"
                "movd         %3, %%mm4 \n\t"
                "punpcklbw %%mm7, %%mm5 \n\t"
                "punpcklbw %%mm7, %%mm4 \n\t"
                "pmullw    %%mm5, %%mm3 \n\t" // src[1, 1] * dx * dy
                "pmullw    %%mm4, %%mm2 \n\t" // src[0, 1] * (s - dx) * dy

                "movd         %2, %%mm5 \n\t"
                "movd         %1, %%mm4 \n\t"
                "punpcklbw %%mm7, %%mm5 \n\t"
                "punpcklbw %%mm7, %%mm4 \n\t"
                "pmullw    %%mm5, %%mm1 \n\t" // src[1, 0] * dx * (s - dy)
                "pmullw    %%mm4, %%mm0 \n\t" // src[0, 0] * (s - dx) * (s - dy)
                "paddw        %5, %%mm1 \n\t"
                "paddw     %%mm3, %%mm2 \n\t"
                "paddw     %%mm1, %%mm0 \n\t"
                "paddw     %%mm2, %%mm0 \n\t"

                "psrlw        %6, %%mm0 \n\t"
                "packuswb  %%mm0, %%mm0 \n\t"
                "movd      %%mm0, %0    \n\t"

                : "=m"(dst[x + y * stride])
                : "m"(src[0]), "m"(src[1]),
                  "m"(src[stride]), "m"(src[stride + 1]),
                  "m"(*r4), "m"(shift2)
            );
            src += stride;
        }
        src += 4 - h * stride;
    }
}

#if CONFIG_VIDEODSP
#if HAVE_YASM
#if ARCH_X86_32
static void gmc_mmx(uint8_t *dst, uint8_t *src,
                    int stride, int h, int ox, int oy,
                    int dxx, int dxy, int dyx, int dyy,
                    int shift, int r, int width, int height)
{
    gmc(dst, src, stride, h, ox, oy, dxx, dxy, dyx, dyy, shift, r,
        width, height, &ff_emulated_edge_mc_8);
}
#endif
static void gmc_sse(uint8_t *dst, uint8_t *src,
                    int stride, int h, int ox, int oy,
                    int dxx, int dxy, int dyx, int dyy,
                    int shift, int r, int width, int height)
{
    gmc(dst, src, stride, h, ox, oy, dxx, dxy, dyx, dyy, shift, r,
        width, height, &ff_emulated_edge_mc_8);
}
#else
static void gmc_mmx(uint8_t *dst, uint8_t *src,
                    int stride, int h, int ox, int oy,
                    int dxx, int dxy, int dyx, int dyy,
                    int shift, int r, int width, int height)
{
    gmc(dst, src, stride, h, ox, oy, dxx, dxy, dyx, dyy, shift, r,
        width, height, &ff_emulated_edge_mc_8);
}
#endif
#endif

#endif /* HAVE_INLINE_ASM */

void ff_put_pixels16_sse2(uint8_t *block, const uint8_t *pixels,
                          int line_size, int h);
void ff_avg_pixels16_sse2(uint8_t *block, const uint8_t *pixels,
                          int line_size, int h);

void ff_put_h264_chroma_mc8_rnd_mmx  (uint8_t *dst, uint8_t *src,
                                      int stride, int h, int x, int y);
void ff_avg_h264_chroma_mc8_rnd_mmxext(uint8_t *dst, uint8_t *src,
                                       int stride, int h, int x, int y);
void ff_avg_h264_chroma_mc8_rnd_3dnow(uint8_t *dst, uint8_t *src,
                                      int stride, int h, int x, int y);

void ff_put_h264_chroma_mc4_mmx      (uint8_t *dst, uint8_t *src,
                                      int stride, int h, int x, int y);
void ff_avg_h264_chroma_mc4_mmxext   (uint8_t *dst, uint8_t *src,
                                      int stride, int h, int x, int y);
void ff_avg_h264_chroma_mc4_3dnow    (uint8_t *dst, uint8_t *src,
                                      int stride, int h, int x, int y);

void ff_put_h264_chroma_mc2_mmxext   (uint8_t *dst, uint8_t *src,
                                      int stride, int h, int x, int y);
void ff_avg_h264_chroma_mc2_mmxext   (uint8_t *dst, uint8_t *src,
                                      int stride, int h, int x, int y);

void ff_put_h264_chroma_mc8_rnd_ssse3(uint8_t *dst, uint8_t *src,
                                      int stride, int h, int x, int y);
void ff_put_h264_chroma_mc4_ssse3    (uint8_t *dst, uint8_t *src,
                                      int stride, int h, int x, int y);

void ff_avg_h264_chroma_mc8_rnd_ssse3(uint8_t *dst, uint8_t *src,
                                      int stride, int h, int x, int y);
void ff_avg_h264_chroma_mc4_ssse3    (uint8_t *dst, uint8_t *src,
                                      int stride, int h, int x, int y);

#define CHROMA_MC(OP, NUM, DEPTH, OPT)                                  \
void ff_ ## OP ## _h264_chroma_mc ## NUM ## _ ## DEPTH ## _ ## OPT      \
                                      (uint8_t *dst, uint8_t *src,      \
                                       int stride, int h, int x, int y);

CHROMA_MC(put, 2, 10, mmxext)
CHROMA_MC(avg, 2, 10, mmxext)
CHROMA_MC(put, 4, 10, mmxext)
CHROMA_MC(avg, 4, 10, mmxext)
CHROMA_MC(put, 8, 10, sse2)
CHROMA_MC(avg, 8, 10, sse2)
CHROMA_MC(put, 8, 10, avx)
CHROMA_MC(avg, 8, 10, avx)

#if HAVE_INLINE_ASM

/* CAVS-specific */
void ff_put_cavs_qpel8_mc00_mmxext(uint8_t *dst, uint8_t *src, int stride)
{
    put_pixels8_mmx(dst, src, stride, 8);
}

void ff_avg_cavs_qpel8_mc00_mmxext(uint8_t *dst, uint8_t *src, int stride)
{
    avg_pixels8_mmx(dst, src, stride, 8);
}

void ff_put_cavs_qpel16_mc00_mmxext(uint8_t *dst, uint8_t *src, int stride)
{
    put_pixels16_mmx(dst, src, stride, 16);
}

void ff_avg_cavs_qpel16_mc00_mmxext(uint8_t *dst, uint8_t *src, int stride)
{
    avg_pixels16_mmx(dst, src, stride, 16);
}
#endif /* HAVE_INLINE_ASM */

#if HAVE_YASM
/* VC-1-specific */
void ff_put_vc1_mspel_mc00_mmx(uint8_t *dst, const uint8_t *src,
                               int stride, int rnd)
{
    ff_put_pixels8_mmx(dst, src, stride, 8);
}

void ff_avg_vc1_mspel_mc00_mmxext(uint8_t *dst, const uint8_t *src,
                                  int stride, int rnd)
{
    ff_avg_pixels8_mmxext(dst, src, stride, 8);
}
#endif /* HAVE_YASM */

<<<<<<< HEAD
#if CONFIG_DIRAC_DECODER
#define DIRAC_PIXOP(OPNAME, EXT)\
void ff_ ## OPNAME ## _dirac_pixels8_ ## EXT(uint8_t *dst, const uint8_t *src[5], int stride, int h)\
{\
    OPNAME ## _pixels8_ ## EXT(dst, src[0], stride, h);\
}\
void ff_ ## OPNAME ## _dirac_pixels16_ ## EXT(uint8_t *dst, const uint8_t *src[5], int stride, int h)\
{\
    OPNAME ## _pixels16_ ## EXT(dst, src[0], stride, h);\
}\
void ff_ ## OPNAME ## _dirac_pixels32_ ## EXT(uint8_t *dst, const uint8_t *src[5], int stride, int h)\
{\
    OPNAME ## _pixels16_ ## EXT(dst   , src[0]   , stride, h);\
    OPNAME ## _pixels16_ ## EXT(dst+16, src[0]+16, stride, h);\
}

DIRAC_PIXOP(put, mmx)
DIRAC_PIXOP(avg, mmx)
DIRAC_PIXOP(avg, mmxext)

#if HAVE_YASM
void ff_put_dirac_pixels16_sse2(uint8_t *dst, const uint8_t *src[5], int stride, int h)
{
    ff_put_pixels16_sse2(dst, src[0], stride, h);
}
void ff_avg_dirac_pixels16_sse2(uint8_t *dst, const uint8_t *src[5], int stride, int h)
{
    ff_avg_pixels16_sse2(dst, src[0], stride, h);
}
void ff_put_dirac_pixels32_sse2(uint8_t *dst, const uint8_t *src[5], int stride, int h)
{
    ff_put_pixels16_sse2(dst   , src[0]   , stride, h);
    ff_put_pixels16_sse2(dst+16, src[0]+16, stride, h);
}
void ff_avg_dirac_pixels32_sse2(uint8_t *dst, const uint8_t *src[5], int stride, int h)
{
    ff_avg_pixels16_sse2(dst   , src[0]   , stride, h);
    ff_avg_pixels16_sse2(dst+16, src[0]+16, stride, h);
}
#endif
#endif

/* XXX: Those functions should be suppressed ASAP when all IDCTs are
 * converted. */
#if CONFIG_GPL
static void ff_libmpeg2mmx_idct_put(uint8_t *dest, int line_size,
                                    int16_t *block)
{
    ff_mmx_idct(block);
    ff_put_pixels_clamped_mmx(block, dest, line_size);
}

static void ff_libmpeg2mmx_idct_add(uint8_t *dest, int line_size,
                                    int16_t *block)
{
    ff_mmx_idct(block);
    ff_add_pixels_clamped_mmx(block, dest, line_size);
}

static void ff_libmpeg2mmx2_idct_put(uint8_t *dest, int line_size,
                                     int16_t *block)
{
    ff_mmxext_idct(block);
    ff_put_pixels_clamped_mmx(block, dest, line_size);
}

static void ff_libmpeg2mmx2_idct_add(uint8_t *dest, int line_size,
                                     int16_t *block)
{
    ff_mmxext_idct(block);
    ff_add_pixels_clamped_mmx(block, dest, line_size);
}
#endif

=======
#if HAVE_INLINE_ASM
>>>>>>> 71155d7b
static void vector_clipf_sse(float *dst, const float *src,
                             float min, float max, int len)
{
    x86_reg i = (len - 16) * 4;
    __asm__ volatile (
        "movss          %3, %%xmm4      \n\t"
        "movss          %4, %%xmm5      \n\t"
        "shufps $0, %%xmm4, %%xmm4      \n\t"
        "shufps $0, %%xmm5, %%xmm5      \n\t"
        "1:                             \n\t"
        "movaps   (%2, %0), %%xmm0      \n\t" // 3/1 on intel
        "movaps 16(%2, %0), %%xmm1      \n\t"
        "movaps 32(%2, %0), %%xmm2      \n\t"
        "movaps 48(%2, %0), %%xmm3      \n\t"
        "maxps      %%xmm4, %%xmm0      \n\t"
        "maxps      %%xmm4, %%xmm1      \n\t"
        "maxps      %%xmm4, %%xmm2      \n\t"
        "maxps      %%xmm4, %%xmm3      \n\t"
        "minps      %%xmm5, %%xmm0      \n\t"
        "minps      %%xmm5, %%xmm1      \n\t"
        "minps      %%xmm5, %%xmm2      \n\t"
        "minps      %%xmm5, %%xmm3      \n\t"
        "movaps     %%xmm0,   (%1, %0)  \n\t"
        "movaps     %%xmm1, 16(%1, %0)  \n\t"
        "movaps     %%xmm2, 32(%1, %0)  \n\t"
        "movaps     %%xmm3, 48(%1, %0)  \n\t"
        "sub           $64, %0          \n\t"
        "jge            1b              \n\t"
        : "+&r"(i)
        : "r"(dst), "r"(src), "m"(min), "m"(max)
        : "memory"
    );
}

#endif /* HAVE_INLINE_ASM */

int32_t ff_scalarproduct_int16_mmxext(const int16_t *v1, const int16_t *v2,
                                      int order);
int32_t ff_scalarproduct_int16_sse2(const int16_t *v1, const int16_t *v2,
                                    int order);
int32_t ff_scalarproduct_and_madd_int16_mmxext(int16_t *v1, const int16_t *v2,
                                               const int16_t *v3,
                                               int order, int mul);
int32_t ff_scalarproduct_and_madd_int16_sse2(int16_t *v1, const int16_t *v2,
                                             const int16_t *v3,
                                             int order, int mul);
int32_t ff_scalarproduct_and_madd_int16_ssse3(int16_t *v1, const int16_t *v2,
                                              const int16_t *v3,
                                              int order, int mul);

void ff_apply_window_int16_round_mmxext(int16_t *output, const int16_t *input,
                                        const int16_t *window, unsigned int len);
void ff_apply_window_int16_round_sse2(int16_t *output, const int16_t *input,
                                      const int16_t *window, unsigned int len);
void ff_apply_window_int16_mmxext(int16_t *output, const int16_t *input,
                                  const int16_t *window, unsigned int len);
void ff_apply_window_int16_sse2(int16_t *output, const int16_t *input,
                                const int16_t *window, unsigned int len);
void ff_apply_window_int16_ssse3(int16_t *output, const int16_t *input,
                                 const int16_t *window, unsigned int len);
void ff_apply_window_int16_ssse3_atom(int16_t *output, const int16_t *input,
                                      const int16_t *window, unsigned int len);

void ff_bswap32_buf_ssse3(uint32_t *dst, const uint32_t *src, int w);
void ff_bswap32_buf_sse2(uint32_t *dst, const uint32_t *src, int w);

void ff_add_hfyu_median_prediction_mmxext(uint8_t *dst, const uint8_t *top,
                                          const uint8_t *diff, int w,
                                          int *left, int *left_top);
int  ff_add_hfyu_left_prediction_ssse3(uint8_t *dst, const uint8_t *src,
                                       int w, int left);
int  ff_add_hfyu_left_prediction_sse4(uint8_t *dst, const uint8_t *src,
                                      int w, int left);

void ff_vector_clip_int32_mmx     (int32_t *dst, const int32_t *src,
                                   int32_t min, int32_t max, unsigned int len);
void ff_vector_clip_int32_sse2    (int32_t *dst, const int32_t *src,
                                   int32_t min, int32_t max, unsigned int len);
void ff_vector_clip_int32_int_sse2(int32_t *dst, const int32_t *src,
                                   int32_t min, int32_t max, unsigned int len);
void ff_vector_clip_int32_sse4    (int32_t *dst, const int32_t *src,
                                   int32_t min, int32_t max, unsigned int len);

#define SET_QPEL_FUNCS(PFX, IDX, SIZE, CPU, PREFIX)                          \
    do {                                                                     \
    c->PFX ## _pixels_tab[IDX][ 0] = PREFIX ## PFX ## SIZE ## _mc00_ ## CPU; \
    c->PFX ## _pixels_tab[IDX][ 1] = PREFIX ## PFX ## SIZE ## _mc10_ ## CPU; \
    c->PFX ## _pixels_tab[IDX][ 2] = PREFIX ## PFX ## SIZE ## _mc20_ ## CPU; \
    c->PFX ## _pixels_tab[IDX][ 3] = PREFIX ## PFX ## SIZE ## _mc30_ ## CPU; \
    c->PFX ## _pixels_tab[IDX][ 4] = PREFIX ## PFX ## SIZE ## _mc01_ ## CPU; \
    c->PFX ## _pixels_tab[IDX][ 5] = PREFIX ## PFX ## SIZE ## _mc11_ ## CPU; \
    c->PFX ## _pixels_tab[IDX][ 6] = PREFIX ## PFX ## SIZE ## _mc21_ ## CPU; \
    c->PFX ## _pixels_tab[IDX][ 7] = PREFIX ## PFX ## SIZE ## _mc31_ ## CPU; \
    c->PFX ## _pixels_tab[IDX][ 8] = PREFIX ## PFX ## SIZE ## _mc02_ ## CPU; \
    c->PFX ## _pixels_tab[IDX][ 9] = PREFIX ## PFX ## SIZE ## _mc12_ ## CPU; \
    c->PFX ## _pixels_tab[IDX][10] = PREFIX ## PFX ## SIZE ## _mc22_ ## CPU; \
    c->PFX ## _pixels_tab[IDX][11] = PREFIX ## PFX ## SIZE ## _mc32_ ## CPU; \
    c->PFX ## _pixels_tab[IDX][12] = PREFIX ## PFX ## SIZE ## _mc03_ ## CPU; \
    c->PFX ## _pixels_tab[IDX][13] = PREFIX ## PFX ## SIZE ## _mc13_ ## CPU; \
    c->PFX ## _pixels_tab[IDX][14] = PREFIX ## PFX ## SIZE ## _mc23_ ## CPU; \
    c->PFX ## _pixels_tab[IDX][15] = PREFIX ## PFX ## SIZE ## _mc33_ ## CPU; \
    } while (0)

#define SET_HPEL_FUNCS(PFX, IDX, SIZE, CPU)                                     \
    do {                                                                        \
        c->PFX ## _pixels_tab IDX [0] = PFX ## _pixels ## SIZE ## _     ## CPU; \
        c->PFX ## _pixels_tab IDX [1] = PFX ## _pixels ## SIZE ## _x2_  ## CPU; \
        c->PFX ## _pixels_tab IDX [2] = PFX ## _pixels ## SIZE ## _y2_  ## CPU; \
        c->PFX ## _pixels_tab IDX [3] = PFX ## _pixels ## SIZE ## _xy2_ ## CPU; \
    } while (0)

static void dsputil_init_mmx(DSPContext *c, AVCodecContext *avctx, int mm_flags)
{
    const int high_bit_depth = avctx->bits_per_raw_sample > 8;

#if HAVE_INLINE_ASM
    c->put_pixels_clamped        = ff_put_pixels_clamped_mmx;
    c->put_signed_pixels_clamped = ff_put_signed_pixels_clamped_mmx;
    c->add_pixels_clamped        = ff_add_pixels_clamped_mmx;

    if (!high_bit_depth) {
        c->clear_block  = clear_block_mmx;
        c->clear_blocks = clear_blocks_mmx;
        c->draw_edges   = draw_edges_mmx;

        SET_HPEL_FUNCS(put,        [0], 16, mmx);
        SET_HPEL_FUNCS(put_no_rnd, [0], 16, mmx);
        SET_HPEL_FUNCS(avg,        [0], 16, mmx);
        SET_HPEL_FUNCS(avg_no_rnd,    , 16, mmx);
        SET_HPEL_FUNCS(put,        [1],  8, mmx);
        SET_HPEL_FUNCS(put_no_rnd, [1],  8, mmx);
        SET_HPEL_FUNCS(avg,        [1],  8, mmx);
    }

#if CONFIG_VIDEODSP && (ARCH_X86_32 || !HAVE_YASM)
    c->gmc = gmc_mmx;
#endif

    c->add_bytes = add_bytes_mmx;

    if (CONFIG_H263_DECODER || CONFIG_H263_ENCODER) {
        c->h263_v_loop_filter = h263_v_loop_filter_mmx;
        c->h263_h_loop_filter = h263_h_loop_filter_mmx;
    }
#endif /* HAVE_INLINE_ASM */

#if HAVE_YASM
    if (!high_bit_depth && CONFIG_H264CHROMA) {
        c->put_h264_chroma_pixels_tab[0] = ff_put_h264_chroma_mc8_rnd_mmx;
        c->put_h264_chroma_pixels_tab[1] = ff_put_h264_chroma_mc4_mmx;
    }

    c->vector_clip_int32 = ff_vector_clip_int32_mmx;
#endif

}

static void dsputil_init_mmxext(DSPContext *c, AVCodecContext *avctx,
                                int mm_flags)
{
    const int bit_depth      = avctx->bits_per_raw_sample;
    const int high_bit_depth = bit_depth > 8;

#if HAVE_YASM
    SET_QPEL_FUNCS(avg_qpel,        0, 16, mmxext, );
    SET_QPEL_FUNCS(avg_qpel,        1,  8, mmxext, );

    SET_QPEL_FUNCS(put_qpel,        0, 16, mmxext, );
    SET_QPEL_FUNCS(put_qpel,        1,  8, mmxext, );
    SET_QPEL_FUNCS(put_no_rnd_qpel, 0, 16, mmxext, );
    SET_QPEL_FUNCS(put_no_rnd_qpel, 1,  8, mmxext, );

    if (!high_bit_depth) {
        c->put_pixels_tab[0][1] = ff_put_pixels16_x2_mmxext;
        c->put_pixels_tab[0][2] = ff_put_pixels16_y2_mmxext;

        c->avg_pixels_tab[0][0] = ff_avg_pixels16_mmxext;
        c->avg_pixels_tab[0][1] = ff_avg_pixels16_x2_mmxext;
        c->avg_pixels_tab[0][2] = ff_avg_pixels16_y2_mmxext;

        c->put_pixels_tab[1][1] = ff_put_pixels8_x2_mmxext;
        c->put_pixels_tab[1][2] = ff_put_pixels8_y2_mmxext;

        c->avg_pixels_tab[1][0] = ff_avg_pixels8_mmxext;
        c->avg_pixels_tab[1][1] = ff_avg_pixels8_x2_mmxext;
        c->avg_pixels_tab[1][2] = ff_avg_pixels8_y2_mmxext;
    }

    if (!(avctx->flags & CODEC_FLAG_BITEXACT)) {
        if (!high_bit_depth) {
            c->put_no_rnd_pixels_tab[0][1] = ff_put_no_rnd_pixels16_x2_mmxext;
            c->put_no_rnd_pixels_tab[0][2] = ff_put_no_rnd_pixels16_y2_mmxext;
            c->put_no_rnd_pixels_tab[1][1] = ff_put_no_rnd_pixels8_x2_mmxext;
            c->put_no_rnd_pixels_tab[1][2] = ff_put_no_rnd_pixels8_y2_mmxext;

            c->avg_pixels_tab[0][3] = ff_avg_pixels16_xy2_mmxext;
            c->avg_pixels_tab[1][3] = ff_avg_pixels8_xy2_mmxext;
        }
    }
#endif /* HAVE_YASM */

<<<<<<< HEAD
=======
#if HAVE_INLINE_ASM
    if (!high_bit_depth && avctx->idct_algo == FF_IDCT_XVIDMMX) {
        c->idct_put = ff_idct_xvid_mmxext_put;
        c->idct_add = ff_idct_xvid_mmxext_add;
        c->idct     = ff_idct_xvid_mmxext;
    }
#endif /* HAVE_INLINE_ASM */

#if HAVE_MMXEXT_EXTERNAL
>>>>>>> 71155d7b
    if (CONFIG_VP3_DECODER && (avctx->codec_id == AV_CODEC_ID_VP3 ||
                               avctx->codec_id == AV_CODEC_ID_THEORA)) {
        c->put_no_rnd_pixels_tab[1][1] = ff_put_no_rnd_pixels8_x2_exact_mmxext;
        c->put_no_rnd_pixels_tab[1][2] = ff_put_no_rnd_pixels8_y2_exact_mmxext;
    }

    if (!high_bit_depth && CONFIG_H264CHROMA) {
        c->avg_h264_chroma_pixels_tab[0] = ff_avg_h264_chroma_mc8_rnd_mmxext;
        c->avg_h264_chroma_pixels_tab[1] = ff_avg_h264_chroma_mc4_mmxext;
        c->avg_h264_chroma_pixels_tab[2] = ff_avg_h264_chroma_mc2_mmxext;
        c->put_h264_chroma_pixels_tab[2] = ff_put_h264_chroma_mc2_mmxext;
    }
    if (bit_depth == 10 && CONFIG_H264CHROMA) {
        c->put_h264_chroma_pixels_tab[2] = ff_put_h264_chroma_mc2_10_mmxext;
        c->avg_h264_chroma_pixels_tab[2] = ff_avg_h264_chroma_mc2_10_mmxext;
        c->put_h264_chroma_pixels_tab[1] = ff_put_h264_chroma_mc4_10_mmxext;
        c->avg_h264_chroma_pixels_tab[1] = ff_avg_h264_chroma_mc4_10_mmxext;
    }

    /* slower than cmov version on AMD */
    if (!(mm_flags & AV_CPU_FLAG_3DNOW))
        c->add_hfyu_median_prediction = ff_add_hfyu_median_prediction_mmxext;

    c->scalarproduct_int16          = ff_scalarproduct_int16_mmxext;
    c->scalarproduct_and_madd_int16 = ff_scalarproduct_and_madd_int16_mmxext;

    if (avctx->flags & CODEC_FLAG_BITEXACT) {
        c->apply_window_int16 = ff_apply_window_int16_mmxext;
    } else {
        c->apply_window_int16 = ff_apply_window_int16_round_mmxext;
    }
#endif /* HAVE_MMXEXT_EXTERNAL */
}

static void dsputil_init_3dnow(DSPContext *c, AVCodecContext *avctx,
                               int mm_flags)
{
    const int high_bit_depth = avctx->bits_per_raw_sample > 8;

#if HAVE_YASM
    if (!high_bit_depth) {
        c->put_pixels_tab[0][1] = ff_put_pixels16_x2_3dnow;
        c->put_pixels_tab[0][2] = ff_put_pixels16_y2_3dnow;

        c->avg_pixels_tab[0][0] = ff_avg_pixels16_3dnow;
        c->avg_pixels_tab[0][1] = ff_avg_pixels16_x2_3dnow;
        c->avg_pixels_tab[0][2] = ff_avg_pixels16_y2_3dnow;

        c->put_pixels_tab[1][1] = ff_put_pixels8_x2_3dnow;
        c->put_pixels_tab[1][2] = ff_put_pixels8_y2_3dnow;

        c->avg_pixels_tab[1][0] = ff_avg_pixels8_3dnow;
        c->avg_pixels_tab[1][1] = ff_avg_pixels8_x2_3dnow;
        c->avg_pixels_tab[1][2] = ff_avg_pixels8_y2_3dnow;

        if (!(avctx->flags & CODEC_FLAG_BITEXACT)){
            c->put_no_rnd_pixels_tab[0][1] = ff_put_no_rnd_pixels16_x2_3dnow;
            c->put_no_rnd_pixels_tab[0][2] = ff_put_no_rnd_pixels16_y2_3dnow;
            c->put_no_rnd_pixels_tab[1][1] = ff_put_no_rnd_pixels8_x2_3dnow;
            c->put_no_rnd_pixels_tab[1][2] = ff_put_no_rnd_pixels8_y2_3dnow;

            c->avg_pixels_tab[0][3] = ff_avg_pixels16_xy2_3dnow;
            c->avg_pixels_tab[1][3] = ff_avg_pixels8_xy2_3dnow;
        }
    }

    if (CONFIG_VP3_DECODER && (avctx->codec_id == AV_CODEC_ID_VP3 ||
                               avctx->codec_id == AV_CODEC_ID_THEORA)) {
        c->put_no_rnd_pixels_tab[1][1] = ff_put_no_rnd_pixels8_x2_exact_3dnow;
        c->put_no_rnd_pixels_tab[1][2] = ff_put_no_rnd_pixels8_y2_exact_3dnow;
    }

    if (!high_bit_depth && CONFIG_H264CHROMA) {
        c->avg_h264_chroma_pixels_tab[0] = ff_avg_h264_chroma_mc8_rnd_3dnow;
        c->avg_h264_chroma_pixels_tab[1] = ff_avg_h264_chroma_mc4_3dnow;
    }
#endif /* HAVE_YASM */
}

static void dsputil_init_sse(DSPContext *c, AVCodecContext *avctx, int mm_flags)
{
    const int high_bit_depth = avctx->bits_per_raw_sample > 8;

#if HAVE_INLINE_ASM
    if (!high_bit_depth) {
        if (!(CONFIG_MPEG_XVMC_DECODER && avctx->xvmc_acceleration > 1)) {
            /* XvMCCreateBlocks() may not allocate 16-byte aligned blocks */
            c->clear_block  = clear_block_sse;
            c->clear_blocks = clear_blocks_sse;
        }
    }

    c->vector_clipf = vector_clipf_sse;
#endif /* HAVE_INLINE_ASM */

#if HAVE_YASM
#if HAVE_INLINE_ASM && CONFIG_VIDEODSP
    c->gmc = gmc_sse;
#endif
#endif /* HAVE_YASM */
}

static void dsputil_init_sse2(DSPContext *c, AVCodecContext *avctx,
                              int mm_flags)
{
    const int bit_depth      = avctx->bits_per_raw_sample;
    const int high_bit_depth = bit_depth > 8;

#if HAVE_SSE2_INLINE
    if (!high_bit_depth && avctx->idct_algo == FF_IDCT_XVIDMMX) {
        c->idct_put              = ff_idct_xvid_sse2_put;
        c->idct_add              = ff_idct_xvid_sse2_add;
        c->idct                  = ff_idct_xvid_sse2;
        c->idct_permutation_type = FF_SSE2_IDCT_PERM;
    }
#endif /* HAVE_SSE2_INLINE */

#if HAVE_SSE2_EXTERNAL
    if (!(mm_flags & AV_CPU_FLAG_SSE2SLOW)) {
        // these functions are slower than mmx on AMD, but faster on Intel
        if (!high_bit_depth) {
            c->put_pixels_tab[0][0]        = ff_put_pixels16_sse2;
            c->put_no_rnd_pixels_tab[0][0] = ff_put_pixels16_sse2;
            c->avg_pixels_tab[0][0]        = ff_avg_pixels16_sse2;
        }
    }

    if (bit_depth == 10) {
        if (CONFIG_H264CHROMA) {
            c->put_h264_chroma_pixels_tab[0] = ff_put_h264_chroma_mc8_10_sse2;
            c->avg_h264_chroma_pixels_tab[0] = ff_avg_h264_chroma_mc8_10_sse2;
        }
    }

    c->scalarproduct_int16          = ff_scalarproduct_int16_sse2;
    c->scalarproduct_and_madd_int16 = ff_scalarproduct_and_madd_int16_sse2;
    if (mm_flags & AV_CPU_FLAG_ATOM) {
        c->vector_clip_int32 = ff_vector_clip_int32_int_sse2;
    } else {
        c->vector_clip_int32 = ff_vector_clip_int32_sse2;
    }
    if (avctx->flags & CODEC_FLAG_BITEXACT) {
        c->apply_window_int16 = ff_apply_window_int16_sse2;
    } else if (!(mm_flags & AV_CPU_FLAG_SSE2SLOW)) {
        c->apply_window_int16 = ff_apply_window_int16_round_sse2;
    }
    c->bswap_buf = ff_bswap32_buf_sse2;
#endif /* HAVE_SSE2_EXTERNAL */
}

static void dsputil_init_ssse3(DSPContext *c, AVCodecContext *avctx,
                               int mm_flags)
{
#if HAVE_SSSE3_EXTERNAL
    const int high_bit_depth = avctx->bits_per_raw_sample > 8;

    if (!high_bit_depth && CONFIG_H264CHROMA) {
        c->put_h264_chroma_pixels_tab[0] = ff_put_h264_chroma_mc8_rnd_ssse3;
        c->avg_h264_chroma_pixels_tab[0] = ff_avg_h264_chroma_mc8_rnd_ssse3;
        c->put_h264_chroma_pixels_tab[1] = ff_put_h264_chroma_mc4_ssse3;
        c->avg_h264_chroma_pixels_tab[1] = ff_avg_h264_chroma_mc4_ssse3;
    }
    c->add_hfyu_left_prediction = ff_add_hfyu_left_prediction_ssse3;
    if (mm_flags & AV_CPU_FLAG_SSE4) // not really sse4, just slow on Conroe
        c->add_hfyu_left_prediction = ff_add_hfyu_left_prediction_sse4;

    if (mm_flags & AV_CPU_FLAG_ATOM)
        c->apply_window_int16 = ff_apply_window_int16_ssse3_atom;
    else
        c->apply_window_int16 = ff_apply_window_int16_ssse3;
    if (!(mm_flags & (AV_CPU_FLAG_SSE42|AV_CPU_FLAG_3DNOW))) // cachesplit
        c->scalarproduct_and_madd_int16 = ff_scalarproduct_and_madd_int16_ssse3;
    c->bswap_buf = ff_bswap32_buf_ssse3;
#endif /* HAVE_SSSE3_EXTERNAL */
}

static void dsputil_init_sse4(DSPContext *c, AVCodecContext *avctx,
                              int mm_flags)
{
#if HAVE_SSE4_EXTERNAL
    c->vector_clip_int32 = ff_vector_clip_int32_sse4;
#endif /* HAVE_SSE4_EXTERNAL */
}

static void dsputil_init_avx(DSPContext *c, AVCodecContext *avctx, int mm_flags)
{
#if HAVE_AVX_EXTERNAL
    const int bit_depth = avctx->bits_per_raw_sample;

    if (bit_depth == 10) {
        if (CONFIG_H264CHROMA) {
            c->put_h264_chroma_pixels_tab[0] = ff_put_h264_chroma_mc8_10_avx;
            c->avg_h264_chroma_pixels_tab[0] = ff_avg_h264_chroma_mc8_10_avx;
        }
    }
#endif /* HAVE_AVX_EXTERNAL */
}

void ff_dsputil_init_mmx(DSPContext *c, AVCodecContext *avctx)
{
    int mm_flags = av_get_cpu_flags();

#if HAVE_7REGS && HAVE_INLINE_ASM
    if (mm_flags & AV_CPU_FLAG_CMOV)
        c->add_hfyu_median_prediction = add_hfyu_median_prediction_cmov;
#endif

    if (mm_flags & AV_CPU_FLAG_MMX) {
#if HAVE_INLINE_ASM
        const int idct_algo = avctx->idct_algo;

        if (avctx->lowres == 0 && avctx->bits_per_raw_sample <= 8) {
            if (idct_algo == FF_IDCT_AUTO || idct_algo == FF_IDCT_SIMPLEMMX) {
                c->idct_put              = ff_simple_idct_put_mmx;
                c->idct_add              = ff_simple_idct_add_mmx;
                c->idct                  = ff_simple_idct_mmx;
                c->idct_permutation_type = FF_SIMPLE_IDCT_PERM;
#if CONFIG_GPL
            } else if (idct_algo == FF_IDCT_LIBMPEG2MMX) {
                if (mm_flags & AV_CPU_FLAG_MMX2) {
                    c->idct_put = ff_libmpeg2mmx2_idct_put;
                    c->idct_add = ff_libmpeg2mmx2_idct_add;
                    c->idct     = ff_mmxext_idct;
                } else {
                    c->idct_put = ff_libmpeg2mmx_idct_put;
                    c->idct_add = ff_libmpeg2mmx_idct_add;
                    c->idct     = ff_mmx_idct;
                }
                c->idct_permutation_type = FF_LIBMPEG2_IDCT_PERM;
#endif
            } else if (idct_algo == FF_IDCT_XVIDMMX) {
                if (mm_flags & AV_CPU_FLAG_SSE2) {
                    c->idct_put              = ff_idct_xvid_sse2_put;
                    c->idct_add              = ff_idct_xvid_sse2_add;
                    c->idct                  = ff_idct_xvid_sse2;
                    c->idct_permutation_type = FF_SSE2_IDCT_PERM;
                } else if (mm_flags & AV_CPU_FLAG_MMXEXT) {
                    c->idct_put              = ff_idct_xvid_mmxext_put;
                    c->idct_add              = ff_idct_xvid_mmxext_add;
                    c->idct                  = ff_idct_xvid_mmxext;
                } else {
                    c->idct_put              = ff_idct_xvid_mmx_put;
                    c->idct_add              = ff_idct_xvid_mmx_add;
                    c->idct                  = ff_idct_xvid_mmx;
                }
            }
        }
#endif /* HAVE_INLINE_ASM */

        dsputil_init_mmx(c, avctx, mm_flags);
    }

    if (mm_flags & AV_CPU_FLAG_MMXEXT)
        dsputil_init_mmxext(c, avctx, mm_flags);

    if (mm_flags & AV_CPU_FLAG_3DNOW)
        dsputil_init_3dnow(c, avctx, mm_flags);

    if (mm_flags & AV_CPU_FLAG_SSE)
        dsputil_init_sse(c, avctx, mm_flags);

    if (mm_flags & AV_CPU_FLAG_SSE2)
        dsputil_init_sse2(c, avctx, mm_flags);

    if (mm_flags & AV_CPU_FLAG_SSSE3)
        dsputil_init_ssse3(c, avctx, mm_flags);

    if (mm_flags & AV_CPU_FLAG_SSE4)
        dsputil_init_sse4(c, avctx, mm_flags);

    if (mm_flags & AV_CPU_FLAG_AVX)
        dsputil_init_avx(c, avctx, mm_flags);

    if (CONFIG_ENCODERS)
        ff_dsputilenc_init_mmx(c, avctx);
}<|MERGE_RESOLUTION|>--- conflicted
+++ resolved
@@ -1606,26 +1606,25 @@
 }
 #endif /* HAVE_YASM */
 
-<<<<<<< HEAD
 #if CONFIG_DIRAC_DECODER
-#define DIRAC_PIXOP(OPNAME, EXT)\
-void ff_ ## OPNAME ## _dirac_pixels8_ ## EXT(uint8_t *dst, const uint8_t *src[5], int stride, int h)\
+#define DIRAC_PIXOP(OPNAME2, OPNAME, EXT)\
+void ff_ ## OPNAME2 ## _dirac_pixels8_ ## EXT(uint8_t *dst, const uint8_t *src[5], int stride, int h)\
 {\
     OPNAME ## _pixels8_ ## EXT(dst, src[0], stride, h);\
 }\
-void ff_ ## OPNAME ## _dirac_pixels16_ ## EXT(uint8_t *dst, const uint8_t *src[5], int stride, int h)\
+void ff_ ## OPNAME2 ## _dirac_pixels16_ ## EXT(uint8_t *dst, const uint8_t *src[5], int stride, int h)\
 {\
     OPNAME ## _pixels16_ ## EXT(dst, src[0], stride, h);\
 }\
-void ff_ ## OPNAME ## _dirac_pixels32_ ## EXT(uint8_t *dst, const uint8_t *src[5], int stride, int h)\
+void ff_ ## OPNAME2 ## _dirac_pixels32_ ## EXT(uint8_t *dst, const uint8_t *src[5], int stride, int h)\
 {\
     OPNAME ## _pixels16_ ## EXT(dst   , src[0]   , stride, h);\
     OPNAME ## _pixels16_ ## EXT(dst+16, src[0]+16, stride, h);\
 }
 
-DIRAC_PIXOP(put, mmx)
-DIRAC_PIXOP(avg, mmx)
-DIRAC_PIXOP(avg, mmxext)
+DIRAC_PIXOP(put, put, mmx)
+DIRAC_PIXOP(avg, avg, mmx)
+DIRAC_PIXOP(avg, ff_avg, mmxext)
 
 #if HAVE_YASM
 void ff_put_dirac_pixels16_sse2(uint8_t *dst, const uint8_t *src[5], int stride, int h)
@@ -1681,9 +1680,7 @@
 }
 #endif
 
-=======
 #if HAVE_INLINE_ASM
->>>>>>> 71155d7b
 static void vector_clipf_sse(float *dst, const float *src,
                              float min, float max, int len)
 {
@@ -1885,18 +1882,7 @@
     }
 #endif /* HAVE_YASM */
 
-<<<<<<< HEAD
-=======
-#if HAVE_INLINE_ASM
-    if (!high_bit_depth && avctx->idct_algo == FF_IDCT_XVIDMMX) {
-        c->idct_put = ff_idct_xvid_mmxext_put;
-        c->idct_add = ff_idct_xvid_mmxext_add;
-        c->idct     = ff_idct_xvid_mmxext;
-    }
-#endif /* HAVE_INLINE_ASM */
-
 #if HAVE_MMXEXT_EXTERNAL
->>>>>>> 71155d7b
     if (CONFIG_VP3_DECODER && (avctx->codec_id == AV_CODEC_ID_VP3 ||
                                avctx->codec_id == AV_CODEC_ID_THEORA)) {
         c->put_no_rnd_pixels_tab[1][1] = ff_put_no_rnd_pixels8_x2_exact_mmxext;
