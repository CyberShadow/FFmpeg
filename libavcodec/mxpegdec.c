--- conflicted
+++ resolved
@@ -343,11 +343,7 @@
     .init           = mxpeg_decode_init,
     .close          = mxpeg_decode_end,
     .decode         = mxpeg_decode_frame,
-<<<<<<< HEAD
-    .capabilities   = CODEC_CAP_DR1,
+    .capabilities   = AV_CODEC_CAP_DR1,
     .max_lowres     = 3,
-=======
-    .capabilities   = AV_CODEC_CAP_DR1,
->>>>>>> def97856
     .caps_internal  = FF_CODEC_CAP_INIT_THREADSAFE,
 };