--- conflicted
+++ resolved
@@ -39,28 +39,6 @@
     uint8_t        *val; ///< This array first holds the lengths of vlc symbols and then their value.
 } VBLEContext;
 
-<<<<<<< HEAD
-=======
-static uint8_t vble_read_reverse_unary(GetBitContext *gb)
-{
-    /* At most we need to read 9 bits total to get indices up to 8 */
-    uint8_t val = show_bits(gb, 8);
-
-    if (val) {
-        val = 7 - av_log2_16bit(ff_reverse[val]);
-        skip_bits(gb, val + 1);
-        return val;
-    } else {
-        skip_bits(gb, 8);
-        if (get_bits1(gb))
-            return 8;
-    }
-
-    /* Return something larger than 8 on error */
-    return UINT8_MAX;
-}
-
->>>>>>> d5c62122
 static int vble_unpack(VBLEContext *ctx, GetBitContext *gb)
 {
     int i;
