/*
 * Copyright (c) 2002 The FFmpeg Project
 *
 * This file is part of FFmpeg.
 *
 * FFmpeg is free software; you can redistribute it and/or
 * modify it under the terms of the GNU Lesser General Public
 * License as published by the Free Software Foundation; either
 * version 2.1 of the License, or (at your option) any later version.
 *
 * FFmpeg is distributed in the hope that it will be useful,
 * but WITHOUT ANY WARRANTY; without even the implied warranty of
 * MERCHANTABILITY or FITNESS FOR A PARTICULAR PURPOSE.  See the GNU
 * Lesser General Public License for more details.
 *
 * You should have received a copy of the GNU Lesser General Public
 * License along with FFmpeg; if not, write to the Free Software
 * Foundation, Inc., 51 Franklin Street, Fifth Floor, Boston, MA 02110-1301 USA
 */

#include "avcodec.h"
#include "h263.h"
#include "mpegvideo.h"
#include "msmpeg4.h"
#include "msmpeg4data.h"
#include "wmv2.h"


static int encode_ext_header(Wmv2Context *w)
{
    MpegEncContext *const s = &w->s;
    PutBitContext pb;
    int code;

    init_put_bits(&pb, s->avctx->extradata, s->avctx->extradata_size);

    put_bits(&pb, 5, s->avctx->time_base.den / s->avctx->time_base.num); // yes 29.97 -> 29
    put_bits(&pb, 11, FFMIN(s->bit_rate / 1024, 2047));

    put_bits(&pb, 1, w->mspel_bit        = 1);
    put_bits(&pb, 1, s->loop_filter);
    put_bits(&pb, 1, w->abt_flag         = 1);
    put_bits(&pb, 1, w->j_type_bit       = 1);
    put_bits(&pb, 1, w->top_left_mv_flag = 0);
    put_bits(&pb, 1, w->per_mb_rl_bit    = 1);
    put_bits(&pb, 3, code                = 1);

    flush_put_bits(&pb);

    s->slice_height = s->mb_height / code;

    return 0;
}

static av_cold int wmv2_encode_init(AVCodecContext *avctx)
{
    Wmv2Context *const w = avctx->priv_data;

    if (ff_mpv_encode_init(avctx) < 0)
        return -1;

    ff_wmv2_common_init(w);

    avctx->extradata_size = 4;
<<<<<<< HEAD
    avctx->extradata      = av_mallocz(avctx->extradata_size + FF_INPUT_BUFFER_PADDING_SIZE);
    if (!avctx->extradata)
        return AVERROR(ENOMEM);
=======
    avctx->extradata      = av_mallocz(avctx->extradata_size + 10);
    if (!avctx->extradata)
        return AVERROR(ENOMEM);

>>>>>>> 03eb5574
    encode_ext_header(w);

    return 0;
}

int ff_wmv2_encode_picture_header(MpegEncContext *s, int picture_number)
{
    Wmv2Context *const w = (Wmv2Context *) s;

    put_bits(&s->pb, 1, s->pict_type - 1);
    if (s->pict_type == AV_PICTURE_TYPE_I)
        put_bits(&s->pb, 7, 0);
    put_bits(&s->pb, 5, s->qscale);

    s->dc_table_index  = 1;
    s->mv_table_index  = 1; /* only if P frame */
    s->per_mb_rl_table = 0;
    s->mspel           = 0;
    w->per_mb_abt      = 0;
    w->abt_type        = 0;
    w->j_type          = 0;

    av_assert0(s->flipflop_rounding);

    if (s->pict_type == AV_PICTURE_TYPE_I) {
        av_assert0(s->no_rounding == 1);
        if (w->j_type_bit)
            put_bits(&s->pb, 1, w->j_type);

        if (w->per_mb_rl_bit)
            put_bits(&s->pb, 1, s->per_mb_rl_table);

        if (!s->per_mb_rl_table) {
            ff_msmpeg4_code012(&s->pb, s->rl_chroma_table_index);
            ff_msmpeg4_code012(&s->pb, s->rl_table_index);
        }

        put_bits(&s->pb, 1, s->dc_table_index);

        s->inter_intra_pred = 0;
    } else {
        int cbp_index;

        put_bits(&s->pb, 2, SKIP_TYPE_NONE);

        ff_msmpeg4_code012(&s->pb, cbp_index = 0);
        w->cbp_table_index = wmv2_get_cbp_table_index(s, cbp_index);

        if (w->mspel_bit)
            put_bits(&s->pb, 1, s->mspel);

        if (w->abt_flag) {
            put_bits(&s->pb, 1, w->per_mb_abt ^ 1);
            if (!w->per_mb_abt)
                ff_msmpeg4_code012(&s->pb, w->abt_type);
        }

        if (w->per_mb_rl_bit)
            put_bits(&s->pb, 1, s->per_mb_rl_table);

        if (!s->per_mb_rl_table) {
            ff_msmpeg4_code012(&s->pb, s->rl_table_index);
            s->rl_chroma_table_index = s->rl_table_index;
        }
        put_bits(&s->pb, 1, s->dc_table_index);
        put_bits(&s->pb, 1, s->mv_table_index);

        s->inter_intra_pred = 0; // (s->width * s->height < 320 * 240 && s->bit_rate <= II_BITRATE);
    }
    s->esc3_level_length = 0;
    s->esc3_run_length   = 0;

    return 0;
}

/* Nearly identical to wmv1 but that is just because we do not use the
 * useless M$ crap features. It is duplicated here in case someone wants
 * to add support for these crap features. */
void ff_wmv2_encode_mb(MpegEncContext *s, int16_t block[6][64],
                       int motion_x, int motion_y)
{
    Wmv2Context *const w = (Wmv2Context *) s;
    int cbp, coded_cbp, i;
    int pred_x, pred_y;
    uint8_t *coded_block;

    ff_msmpeg4_handle_slices(s);

    if (!s->mb_intra) {
        /* compute cbp */
        cbp = 0;
        for (i = 0; i < 6; i++)
            if (s->block_last_index[i] >= 0)
                cbp |= 1 << (5 - i);

        put_bits(&s->pb,
                 ff_wmv2_inter_table[w->cbp_table_index][cbp + 64][1],
                 ff_wmv2_inter_table[w->cbp_table_index][cbp + 64][0]);

        s->misc_bits += get_bits_diff(s);
        /* motion vector */
        ff_h263_pred_motion(s, 0, 0, &pred_x, &pred_y);
        ff_msmpeg4_encode_motion(s, motion_x - pred_x,
                                 motion_y - pred_y);
        s->mv_bits += get_bits_diff(s);
    } else {
        /* compute cbp */
        cbp       = 0;
        coded_cbp = 0;
        for (i = 0; i < 6; i++) {
            int val, pred;
            val  = (s->block_last_index[i] >= 1);
            cbp |= val << (5 - i);
            if (i < 4) {
                /* predict value for close blocks only for luma */
                pred         = ff_msmpeg4_coded_block_pred(s, i, &coded_block);
                *coded_block = val;
                val          = val ^ pred;
            }
            coded_cbp |= val << (5 - i);
        }

        if (s->pict_type == AV_PICTURE_TYPE_I)
            put_bits(&s->pb,
                     ff_msmp4_mb_i_table[coded_cbp][1],
                     ff_msmp4_mb_i_table[coded_cbp][0]);
        else
            put_bits(&s->pb,
                     ff_wmv2_inter_table[w->cbp_table_index][cbp][1],
                     ff_wmv2_inter_table[w->cbp_table_index][cbp][0]);
        put_bits(&s->pb, 1, 0);         /* no AC prediction yet */
        if (s->inter_intra_pred) {
            s->h263_aic_dir = 0;
            put_bits(&s->pb,
                     ff_table_inter_intra[s->h263_aic_dir][1],
                     ff_table_inter_intra[s->h263_aic_dir][0]);
        }
        s->misc_bits += get_bits_diff(s);
    }

    for (i = 0; i < 6; i++)
        ff_msmpeg4_encode_block(s, block[i], i);
    if (s->mb_intra)
        s->i_tex_bits += get_bits_diff(s);
    else
        s->p_tex_bits += get_bits_diff(s);
}

static const AVClass wmv2_class = {
    .class_name = "wmv2 encoder",
    .item_name  = av_default_item_name,
    .option     = ff_mpv_generic_options,
    .version    = LIBAVUTIL_VERSION_INT,
};

AVCodec ff_wmv2_encoder = {
    .name           = "wmv2",
    .long_name      = NULL_IF_CONFIG_SMALL("Windows Media Video 8"),
    .type           = AVMEDIA_TYPE_VIDEO,
    .id             = AV_CODEC_ID_WMV2,
    .priv_data_size = sizeof(Wmv2Context),
    .init           = wmv2_encode_init,
    .encode2        = ff_mpv_encode_picture,
    .close          = ff_mpv_encode_end,
    .pix_fmts       = (const enum AVPixelFormat[]) { AV_PIX_FMT_YUV420P,
                                                     AV_PIX_FMT_NONE },
    .priv_class     = &wmv2_class,
};<|MERGE_RESOLUTION|>--- conflicted
+++ resolved
@@ -62,16 +62,10 @@
     ff_wmv2_common_init(w);
 
     avctx->extradata_size = 4;
-<<<<<<< HEAD
     avctx->extradata      = av_mallocz(avctx->extradata_size + FF_INPUT_BUFFER_PADDING_SIZE);
     if (!avctx->extradata)
         return AVERROR(ENOMEM);
-=======
-    avctx->extradata      = av_mallocz(avctx->extradata_size + 10);
-    if (!avctx->extradata)
-        return AVERROR(ENOMEM);
-
->>>>>>> 03eb5574
+
     encode_ext_header(w);
 
     return 0;
