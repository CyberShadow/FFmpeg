--- conflicted
+++ resolved
@@ -284,11 +284,7 @@
 
 
     if (buf_size < 212 * q->channels) {
-<<<<<<< HEAD
-        av_log(avctx, AV_LOG_ERROR,"Not enought data to decode!\n");
-        return -1;
-=======
-        av_log(q,AV_LOG_ERROR,"Not enough data to decode!\n");
+        av_log(avctx,AV_LOG_ERROR,"Not enough data to decode!\n");
         return AVERROR_INVALIDDATA;
     }
 
@@ -297,7 +293,6 @@
     if (*data_size < out_size) {
         av_log(avctx, AV_LOG_ERROR, "Output buffer is too small\n");
         return AVERROR(EINVAL);
->>>>>>> 7d1b17b8
     }
 
     for (ch = 0; ch < q->channels; ch++) {
