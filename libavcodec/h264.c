--- conflicted
+++ resolved
@@ -2956,7 +2956,7 @@
     if(must_reinit && (h != h0 || (s->avctx->active_thread_type & FF_THREAD_FRAME))) {
         av_log_missing_feature(s->avctx,
                                 "Width/height/bit depth/chroma idc changing with threads is", 0);
-        return -1;   // width / height changed during parallelized decoding
+        return AVERROR_PATCHWELCOME;   // width / height changed during parallelized decoding
     }
 
     s->mb_width  = h->sps.mb_width;
@@ -2969,19 +2969,8 @@
     s->width  = 16 * s->mb_width;
     s->height = 16 * s->mb_height;
 
-<<<<<<< HEAD
 
     if(must_reinit) {
-=======
-    if (s->context_initialized &&
-        (s->width != s->avctx->width || s->height != s->avctx->height ||
-         av_cmp_q(h->sps.sar, s->avctx->sample_aspect_ratio))) {
-        if (h != h0 || (HAVE_THREADS && h->s.avctx->active_thread_type & FF_THREAD_FRAME)) {
-            av_log_missing_feature(s->avctx,
-                                   "Width/height changing with threads is", 0);
-            return AVERROR_PATCHWELCOME;   // width / height changed during parallelized decoding
-        }
->>>>>>> 1d4a0147
         free_tables(h, 0);
         flush_dpb(s->avctx);
         ff_MPV_common_end(s);
