/*
 * The simplest mpeg encoder (well, it was the simplest!)
 * Copyright (c) 2000,2001 Fabrice Bellard
 * Copyright (c) 2002-2004 Michael Niedermayer <michaelni@gmx.at>
 *
 * 4MV & hq & B-frame encoding stuff by Michael Niedermayer <michaelni@gmx.at>
 *
 * This file is part of FFmpeg.
 *
 * FFmpeg is free software; you can redistribute it and/or
 * modify it under the terms of the GNU Lesser General Public
 * License as published by the Free Software Foundation; either
 * version 2.1 of the License, or (at your option) any later version.
 *
 * FFmpeg is distributed in the hope that it will be useful,
 * but WITHOUT ANY WARRANTY; without even the implied warranty of
 * MERCHANTABILITY or FITNESS FOR A PARTICULAR PURPOSE.  See the GNU
 * Lesser General Public License for more details.
 *
 * You should have received a copy of the GNU Lesser General Public
 * License along with FFmpeg; if not, write to the Free Software
 * Foundation, Inc., 51 Franklin Street, Fifth Floor, Boston, MA 02110-1301 USA
 */

/**
 * @file
 * The simplest mpeg encoder (well, it was the simplest!).
 */

#include "libavutil/imgutils.h"
#include "avcodec.h"
#include "dsputil.h"
#include "internal.h"
#include "mathops.h"
#include "mpegvideo.h"
#include "mjpegenc.h"
#include "msmpeg4.h"
#include "xvmc_internal.h"
#include "thread.h"
#include <limits.h>

//#undef NDEBUG
//#include <assert.h>

static void dct_unquantize_mpeg1_intra_c(MpegEncContext *s,
                                   int16_t *block, int n, int qscale);
static void dct_unquantize_mpeg1_inter_c(MpegEncContext *s,
                                   int16_t *block, int n, int qscale);
static void dct_unquantize_mpeg2_intra_c(MpegEncContext *s,
                                   int16_t *block, int n, int qscale);
static void dct_unquantize_mpeg2_intra_bitexact(MpegEncContext *s,
                                   int16_t *block, int n, int qscale);
static void dct_unquantize_mpeg2_inter_c(MpegEncContext *s,
                                   int16_t *block, int n, int qscale);
static void dct_unquantize_h263_intra_c(MpegEncContext *s,
                                  int16_t *block, int n, int qscale);
static void dct_unquantize_h263_inter_c(MpegEncContext *s,
                                  int16_t *block, int n, int qscale);


//#define DEBUG


static const uint8_t ff_default_chroma_qscale_table[32] = {
//   0   1   2   3   4   5   6   7   8   9  10  11  12  13  14  15
     0,  1,  2,  3,  4,  5,  6,  7,  8,  9, 10, 11, 12, 13, 14, 15,
    16, 17, 18, 19, 20, 21, 22, 23, 24, 25, 26, 27, 28, 29, 30, 31
};

const uint8_t ff_mpeg1_dc_scale_table[128] = {
//  0  1  2  3  4  5  6  7  8  9 10 11 12 13 14 15
    8, 8, 8, 8, 8, 8, 8, 8, 8, 8, 8, 8, 8, 8, 8, 8,
    8, 8, 8, 8, 8, 8, 8, 8, 8, 8, 8, 8, 8, 8, 8, 8,
    8, 8, 8, 8, 8, 8, 8, 8, 8, 8, 8, 8, 8, 8, 8, 8,
    8, 8, 8, 8, 8, 8, 8, 8, 8, 8, 8, 8, 8, 8, 8, 8,
    8, 8, 8, 8, 8, 8, 8, 8, 8, 8, 8, 8, 8, 8, 8, 8,
    8, 8, 8, 8, 8, 8, 8, 8, 8, 8, 8, 8, 8, 8, 8, 8,
    8, 8, 8, 8, 8, 8, 8, 8, 8, 8, 8, 8, 8, 8, 8, 8,
    8, 8, 8, 8, 8, 8, 8, 8, 8, 8, 8, 8, 8, 8, 8, 8,
};

static const uint8_t mpeg2_dc_scale_table1[128] = {
//  0  1  2  3  4  5  6  7  8  9 10 11 12 13 14 15
    4, 4, 4, 4, 4, 4, 4, 4, 4, 4, 4, 4, 4, 4, 4, 4,
    4, 4, 4, 4, 4, 4, 4, 4, 4, 4, 4, 4, 4, 4, 4, 4,
    4, 4, 4, 4, 4, 4, 4, 4, 4, 4, 4, 4, 4, 4, 4, 4,
    4, 4, 4, 4, 4, 4, 4, 4, 4, 4, 4, 4, 4, 4, 4, 4,
    4, 4, 4, 4, 4, 4, 4, 4, 4, 4, 4, 4, 4, 4, 4, 4,
    4, 4, 4, 4, 4, 4, 4, 4, 4, 4, 4, 4, 4, 4, 4, 4,
    4, 4, 4, 4, 4, 4, 4, 4, 4, 4, 4, 4, 4, 4, 4, 4,
    4, 4, 4, 4, 4, 4, 4, 4, 4, 4, 4, 4, 4, 4, 4, 4,
};

static const uint8_t mpeg2_dc_scale_table2[128] = {
//  0  1  2  3  4  5  6  7  8  9 10 11 12 13 14 15
    2, 2, 2, 2, 2, 2, 2, 2, 2, 2, 2, 2, 2, 2, 2, 2,
    2, 2, 2, 2, 2, 2, 2, 2, 2, 2, 2, 2, 2, 2, 2, 2,
    2, 2, 2, 2, 2, 2, 2, 2, 2, 2, 2, 2, 2, 2, 2, 2,
    2, 2, 2, 2, 2, 2, 2, 2, 2, 2, 2, 2, 2, 2, 2, 2,
    2, 2, 2, 2, 2, 2, 2, 2, 2, 2, 2, 2, 2, 2, 2, 2,
    2, 2, 2, 2, 2, 2, 2, 2, 2, 2, 2, 2, 2, 2, 2, 2,
    2, 2, 2, 2, 2, 2, 2, 2, 2, 2, 2, 2, 2, 2, 2, 2,
    2, 2, 2, 2, 2, 2, 2, 2, 2, 2, 2, 2, 2, 2, 2, 2,
};

static const uint8_t mpeg2_dc_scale_table3[128] = {
//  0  1  2  3  4  5  6  7  8  9 10 11 12 13 14 15
    1, 1, 1, 1, 1, 1, 1, 1, 1, 1, 1, 1, 1, 1, 1, 1,
    1, 1, 1, 1, 1, 1, 1, 1, 1, 1, 1, 1, 1, 1, 1, 1,
    1, 1, 1, 1, 1, 1, 1, 1, 1, 1, 1, 1, 1, 1, 1, 1,
    1, 1, 1, 1, 1, 1, 1, 1, 1, 1, 1, 1, 1, 1, 1, 1,
    1, 1, 1, 1, 1, 1, 1, 1, 1, 1, 1, 1, 1, 1, 1, 1,
    1, 1, 1, 1, 1, 1, 1, 1, 1, 1, 1, 1, 1, 1, 1, 1,
    1, 1, 1, 1, 1, 1, 1, 1, 1, 1, 1, 1, 1, 1, 1, 1,
    1, 1, 1, 1, 1, 1, 1, 1, 1, 1, 1, 1, 1, 1, 1, 1,
};

const uint8_t *const ff_mpeg2_dc_scale_table[4] = {
    ff_mpeg1_dc_scale_table,
    mpeg2_dc_scale_table1,
    mpeg2_dc_scale_table2,
    mpeg2_dc_scale_table3,
};

const enum AVPixelFormat ff_pixfmt_list_420[] = {
    AV_PIX_FMT_YUV420P,
    AV_PIX_FMT_NONE
};

const enum AVPixelFormat ff_hwaccel_pixfmt_list_420[] = {
    AV_PIX_FMT_DXVA2_VLD,
    AV_PIX_FMT_VAAPI_VLD,
    AV_PIX_FMT_VDA_VLD,
    AV_PIX_FMT_VDPAU,
    AV_PIX_FMT_YUV420P,
    AV_PIX_FMT_NONE
};

const uint8_t *avpriv_mpv_find_start_code(const uint8_t *av_restrict p,
                                          const uint8_t *end,
                                          uint32_t *av_restrict state)
{
    int i;

    assert(p <= end);
    if (p >= end)
        return end;

    for (i = 0; i < 3; i++) {
        uint32_t tmp = *state << 8;
        *state = tmp + *(p++);
        if (tmp == 0x100 || p == end)
            return p;
    }

    while (p < end) {
        if      (p[-1] > 1      ) p += 3;
        else if (p[-2]          ) p += 2;
        else if (p[-3]|(p[-1]-1)) p++;
        else {
            p++;
            break;
        }
    }

    p = FFMIN(p, end) - 4;
    *state = AV_RB32(p);

    return p + 4;
}

/* init common dct for both encoder and decoder */
av_cold int ff_dct_common_init(MpegEncContext *s)
{
    ff_dsputil_init(&s->dsp, s->avctx);
    ff_videodsp_init(&s->vdsp, s->avctx->bits_per_raw_sample);

    s->dct_unquantize_h263_intra = dct_unquantize_h263_intra_c;
    s->dct_unquantize_h263_inter = dct_unquantize_h263_inter_c;
    s->dct_unquantize_mpeg1_intra = dct_unquantize_mpeg1_intra_c;
    s->dct_unquantize_mpeg1_inter = dct_unquantize_mpeg1_inter_c;
    s->dct_unquantize_mpeg2_intra = dct_unquantize_mpeg2_intra_c;
    if (s->flags & CODEC_FLAG_BITEXACT)
        s->dct_unquantize_mpeg2_intra = dct_unquantize_mpeg2_intra_bitexact;
    s->dct_unquantize_mpeg2_inter = dct_unquantize_mpeg2_inter_c;

#if ARCH_X86
    ff_MPV_common_init_x86(s);
#elif ARCH_ALPHA
    ff_MPV_common_init_axp(s);
#elif ARCH_ARM
    ff_MPV_common_init_arm(s);
#elif HAVE_ALTIVEC
    ff_MPV_common_init_altivec(s);
#elif ARCH_BFIN
    ff_MPV_common_init_bfin(s);
#endif

    /* load & permutate scantables
     * note: only wmv uses different ones
     */
    if (s->alternate_scan) {
        ff_init_scantable(s->dsp.idct_permutation, &s->inter_scantable  , ff_alternate_vertical_scan);
        ff_init_scantable(s->dsp.idct_permutation, &s->intra_scantable  , ff_alternate_vertical_scan);
    } else {
        ff_init_scantable(s->dsp.idct_permutation, &s->inter_scantable  , ff_zigzag_direct);
        ff_init_scantable(s->dsp.idct_permutation, &s->intra_scantable  , ff_zigzag_direct);
    }
    ff_init_scantable(s->dsp.idct_permutation, &s->intra_h_scantable, ff_alternate_horizontal_scan);
    ff_init_scantable(s->dsp.idct_permutation, &s->intra_v_scantable, ff_alternate_vertical_scan);

    return 0;
}

void ff_copy_picture(Picture *dst, Picture *src)
{
    *dst = *src;
    dst->f.type = FF_BUFFER_TYPE_COPY;
}

/**
 * Release a frame buffer
 */
static void free_frame_buffer(MpegEncContext *s, Picture *pic)
{
    pic->period_since_free = 0;
    /* WM Image / Screen codecs allocate internal buffers with different
     * dimensions / colorspaces; ignore user-defined callbacks for these. */
    if (s->codec_id != AV_CODEC_ID_WMV3IMAGE &&
        s->codec_id != AV_CODEC_ID_VC1IMAGE  &&
        s->codec_id != AV_CODEC_ID_MSS2)
        ff_thread_release_buffer(s->avctx, &pic->f);
    else
        avcodec_default_release_buffer(s->avctx, &pic->f);
    av_freep(&pic->f.hwaccel_picture_private);
}

int ff_mpv_frame_size_alloc(MpegEncContext *s, int linesize)
{
    int alloc_size = FFALIGN(FFABS(linesize) + 64, 32);

    // edge emu needs blocksize + filter length - 1
    // (= 17x17 for  halfpel / 21x21 for  h264)
    // VC1 computes luma and chroma simultaneously and needs 19X19 + 9x9
    // at uvlinesize. It supports only YUV420 so 24x24 is enough
    // linesize * interlaced * MBsize
    FF_ALLOCZ_OR_GOTO(s->avctx, s->edge_emu_buffer, alloc_size * 4 * 24,
                      fail);

    FF_ALLOCZ_OR_GOTO(s->avctx, s->me.scratchpad, alloc_size * 4 * 16 * 2,
                      fail)
    s->me.temp         = s->me.scratchpad;
    s->rd_scratchpad   = s->me.scratchpad;
    s->b_scratchpad    = s->me.scratchpad;
    s->obmc_scratchpad = s->me.scratchpad + 16;

    return 0;
fail:
    av_freep(&s->edge_emu_buffer);
    return AVERROR(ENOMEM);
}

/**
 * Allocate a frame buffer
 */
static int alloc_frame_buffer(MpegEncContext *s, Picture *pic)
{
    int r, ret;

    if (s->avctx->hwaccel) {
        assert(!pic->f.hwaccel_picture_private);
        if (s->avctx->hwaccel->priv_data_size) {
            pic->f.hwaccel_picture_private = av_mallocz(s->avctx->hwaccel->priv_data_size);
            if (!pic->f.hwaccel_picture_private) {
                av_log(s->avctx, AV_LOG_ERROR, "alloc_frame_buffer() failed (hwaccel private data allocation)\n");
                return -1;
            }
        }
    }

    if (s->codec_id != AV_CODEC_ID_WMV3IMAGE &&
        s->codec_id != AV_CODEC_ID_VC1IMAGE  &&
        s->codec_id != AV_CODEC_ID_MSS2)
        r = ff_thread_get_buffer(s->avctx, &pic->f);
    else
        r = avcodec_default_get_buffer(s->avctx, &pic->f);

    if (r < 0 || !pic->f.type || !pic->f.data[0]) {
        av_log(s->avctx, AV_LOG_ERROR, "get_buffer() failed (%d %d %p)\n",
               r, pic->f.type, pic->f.data[0]);
        av_freep(&pic->f.hwaccel_picture_private);
        return -1;
    }

    if (s->linesize && (s->linesize   != pic->f.linesize[0] ||
                        s->uvlinesize != pic->f.linesize[1])) {
        av_log(s->avctx, AV_LOG_ERROR,
               "get_buffer() failed (stride changed)\n");
        free_frame_buffer(s, pic);
        return -1;
    }

    if (pic->f.linesize[1] != pic->f.linesize[2]) {
        av_log(s->avctx, AV_LOG_ERROR,
               "get_buffer() failed (uv stride mismatch)\n");
        free_frame_buffer(s, pic);
        return -1;
    }

    if (!s->edge_emu_buffer &&
        (ret = ff_mpv_frame_size_alloc(s, pic->f.linesize[0])) < 0) {
        av_log(s->avctx, AV_LOG_ERROR,
               "get_buffer() failed to allocate context scratch buffers.\n");
        free_frame_buffer(s, pic);
        return ret;
    }

    return 0;
}

/**
 * Allocate a Picture.
 * The pixels are allocated/set by calling get_buffer() if shared = 0
 */
int ff_alloc_picture(MpegEncContext *s, Picture *pic, int shared)
{
    const int big_mb_num = s->mb_stride * (s->mb_height + 1) + 1;

    // the + 1 is needed so memset(,,stride*height) does not sig11

    const int mb_array_size = s->mb_stride * s->mb_height;
    const int b8_array_size = s->b8_stride * s->mb_height * 2;
    const int b4_array_size = s->b4_stride * s->mb_height * 4;
    int i;
    int r = -1;

    if (shared) {
        assert(pic->f.data[0]);
        assert(pic->f.type == 0 || pic->f.type == FF_BUFFER_TYPE_SHARED);
        pic->f.type = FF_BUFFER_TYPE_SHARED;
    } else {
        assert(!pic->f.data[0]);

        if (alloc_frame_buffer(s, pic) < 0)
            return -1;

        s->linesize   = pic->f.linesize[0];
        s->uvlinesize = pic->f.linesize[1];
    }

    if (pic->f.qscale_table == NULL) {
        if (s->encoding) {
            FF_ALLOCZ_OR_GOTO(s->avctx, pic->mb_var,
                              mb_array_size * sizeof(int16_t), fail)
            FF_ALLOCZ_OR_GOTO(s->avctx, pic->mc_mb_var,
                              mb_array_size * sizeof(int16_t), fail)
            FF_ALLOCZ_OR_GOTO(s->avctx, pic->mb_mean,
                              mb_array_size * sizeof(int8_t ), fail)
        }

        FF_ALLOCZ_OR_GOTO(s->avctx, pic->f.mbskip_table,
                          mb_array_size * sizeof(uint8_t) + 2, fail)// the + 2 is for the slice end check
        FF_ALLOCZ_OR_GOTO(s->avctx, pic->qscale_table_base,
                          (big_mb_num + s->mb_stride) * sizeof(uint8_t),
                          fail)
        FF_ALLOCZ_OR_GOTO(s->avctx, pic->mb_type_base,
                          (big_mb_num + s->mb_stride) * sizeof(uint32_t),
                          fail)
        pic->f.mb_type = pic->mb_type_base + 2 * s->mb_stride + 1;
        pic->f.qscale_table = pic->qscale_table_base + 2 * s->mb_stride + 1;
        if (s->out_format == FMT_H264) {
            for (i = 0; i < 2; i++) {
                FF_ALLOCZ_OR_GOTO(s->avctx, pic->motion_val_base[i],
                                  2 * (b4_array_size + 4) * sizeof(int16_t),
                                  fail)
                pic->f.motion_val[i] = pic->motion_val_base[i] + 4;
                FF_ALLOCZ_OR_GOTO(s->avctx, pic->f.ref_index[i],
                                  4 * mb_array_size * sizeof(uint8_t), fail)
            }
            pic->f.motion_subsample_log2 = 2;
        } else if (s->out_format == FMT_H263 || s->encoding ||
                   (s->avctx->debug & FF_DEBUG_MV) || s->avctx->debug_mv) {
            for (i = 0; i < 2; i++) {
                FF_ALLOCZ_OR_GOTO(s->avctx, pic->motion_val_base[i],
                                  2 * (b8_array_size + 4) * sizeof(int16_t),
                                  fail)
                pic->f.motion_val[i] = pic->motion_val_base[i] + 4;
                FF_ALLOCZ_OR_GOTO(s->avctx, pic->f.ref_index[i],
                                  4 * mb_array_size * sizeof(uint8_t), fail)
            }
            pic->f.motion_subsample_log2 = 3;
        }
        if (s->avctx->debug&FF_DEBUG_DCT_COEFF) {
            FF_ALLOCZ_OR_GOTO(s->avctx, pic->f.dct_coeff,
                              64 * mb_array_size * sizeof(int16_t) * 6, fail)
        }
        pic->f.qstride = s->mb_stride;
        FF_ALLOCZ_OR_GOTO(s->avctx, pic->f.pan_scan,
                          1 * sizeof(AVPanScan), fail)
    }

    pic->owner2 = s;

    return 0;
fail: // for  the FF_ALLOCZ_OR_GOTO macro
    if (r >= 0)
        free_frame_buffer(s, pic);
    return -1;
}

/**
 * Deallocate a picture.
 */
static void free_picture(MpegEncContext *s, Picture *pic)
{
    int i;

    if (pic->f.data[0] && pic->f.type != FF_BUFFER_TYPE_SHARED) {
        free_frame_buffer(s, pic);
    }

    av_freep(&pic->mb_var);
    av_freep(&pic->mc_mb_var);
    av_freep(&pic->mb_mean);
    av_freep(&pic->f.mbskip_table);
    av_freep(&pic->qscale_table_base);
    pic->f.qscale_table = NULL;
    av_freep(&pic->mb_type_base);
    pic->f.mb_type = NULL;
    av_freep(&pic->f.dct_coeff);
    av_freep(&pic->f.pan_scan);
    pic->f.mb_type = NULL;
    for (i = 0; i < 2; i++) {
        av_freep(&pic->motion_val_base[i]);
        av_freep(&pic->f.ref_index[i]);
        pic->f.motion_val[i] = NULL;
    }

    if (pic->f.type == FF_BUFFER_TYPE_SHARED) {
        for (i = 0; i < 4; i++) {
            pic->f.base[i] =
            pic->f.data[i] = NULL;
        }
        pic->f.type = 0;
    }
}

static int init_duplicate_context(MpegEncContext *s, MpegEncContext *base)
{
    int y_size = s->b8_stride * (2 * s->mb_height + 1);
    int c_size = s->mb_stride * (s->mb_height + 1);
    int yc_size = y_size + 2 * c_size;
    int i;

    s->edge_emu_buffer =
    s->me.scratchpad   =
    s->me.temp         =
    s->rd_scratchpad   =
    s->b_scratchpad    =
    s->obmc_scratchpad = NULL;

    if (s->encoding) {
        FF_ALLOCZ_OR_GOTO(s->avctx, s->me.map,
                          ME_MAP_SIZE * sizeof(uint32_t), fail)
        FF_ALLOCZ_OR_GOTO(s->avctx, s->me.score_map,
                          ME_MAP_SIZE * sizeof(uint32_t), fail)
        if (s->avctx->noise_reduction) {
            FF_ALLOCZ_OR_GOTO(s->avctx, s->dct_error_sum,
                              2 * 64 * sizeof(int), fail)
        }
    }
    FF_ALLOCZ_OR_GOTO(s->avctx, s->blocks, 64 * 12 * 2 * sizeof(int16_t), fail)
    s->block = s->blocks[0];

    for (i = 0; i < 12; i++) {
        s->pblocks[i] = &s->block[i];
    }

    if (s->out_format == FMT_H263) {
        /* ac values */
        FF_ALLOCZ_OR_GOTO(s->avctx, s->ac_val_base,
                          yc_size * sizeof(int16_t) * 16, fail);
        s->ac_val[0] = s->ac_val_base + s->b8_stride + 1;
        s->ac_val[1] = s->ac_val_base + y_size + s->mb_stride + 1;
        s->ac_val[2] = s->ac_val[1] + c_size;
    }

    return 0;
fail:
    return -1; // free() through ff_MPV_common_end()
}

static void free_duplicate_context(MpegEncContext *s)
{
    if (s == NULL)
        return;

    av_freep(&s->edge_emu_buffer);
    av_freep(&s->me.scratchpad);
    s->me.temp =
    s->rd_scratchpad =
    s->b_scratchpad =
    s->obmc_scratchpad = NULL;

    av_freep(&s->dct_error_sum);
    av_freep(&s->me.map);
    av_freep(&s->me.score_map);
    av_freep(&s->blocks);
    av_freep(&s->ac_val_base);
    s->block = NULL;
}

static void backup_duplicate_context(MpegEncContext *bak, MpegEncContext *src)
{
#define COPY(a) bak->a = src->a
    COPY(edge_emu_buffer);
    COPY(me.scratchpad);
    COPY(me.temp);
    COPY(rd_scratchpad);
    COPY(b_scratchpad);
    COPY(obmc_scratchpad);
    COPY(me.map);
    COPY(me.score_map);
    COPY(blocks);
    COPY(block);
    COPY(start_mb_y);
    COPY(end_mb_y);
    COPY(me.map_generation);
    COPY(pb);
    COPY(dct_error_sum);
    COPY(dct_count[0]);
    COPY(dct_count[1]);
    COPY(ac_val_base);
    COPY(ac_val[0]);
    COPY(ac_val[1]);
    COPY(ac_val[2]);
#undef COPY
}

int ff_update_duplicate_context(MpegEncContext *dst, MpegEncContext *src)
{
    MpegEncContext bak;
    int i, ret;
    // FIXME copy only needed parts
    // START_TIMER
    backup_duplicate_context(&bak, dst);
    memcpy(dst, src, sizeof(MpegEncContext));
    backup_duplicate_context(dst, &bak);
    for (i = 0; i < 12; i++) {
        dst->pblocks[i] = &dst->block[i];
    }
    if (!dst->edge_emu_buffer &&
        (ret = ff_mpv_frame_size_alloc(dst, dst->linesize)) < 0) {
        av_log(dst->avctx, AV_LOG_ERROR, "failed to allocate context "
               "scratch buffers.\n");
        return ret;
    }
    // STOP_TIMER("update_duplicate_context")
    // about 10k cycles / 0.01 sec for  1000frames on 1ghz with 2 threads
    return 0;
}

int ff_mpeg_update_thread_context(AVCodecContext *dst,
                                  const AVCodecContext *src)
{
    int i;
    int err;
    MpegEncContext *s = dst->priv_data, *s1 = src->priv_data;

    if (dst == src)
        return 0;

    av_assert0(s != s1);

    // FIXME can parameters change on I-frames?
    // in that case dst may need a reinit
    if (!s->context_initialized) {
        memcpy(s, s1, sizeof(MpegEncContext));

        s->avctx                 = dst;
        s->bitstream_buffer      = NULL;
        s->bitstream_buffer_size = s->allocated_bitstream_buffer_size = 0;

        if (s1->context_initialized){
            s->picture_range_start  += MAX_PICTURE_COUNT;
            s->picture_range_end    += MAX_PICTURE_COUNT;
            if((err = ff_MPV_common_init(s)) < 0){
                memset(s, 0, sizeof(MpegEncContext));
                s->avctx = dst;
                return err;
            }
        }
    }

    if (s->height != s1->height || s->width != s1->width || s->context_reinit) {
        s->context_reinit = 0;
        s->height = s1->height;
        s->width  = s1->width;
        if ((err = ff_MPV_common_frame_size_change(s)) < 0)
            return err;
    }

    s->avctx->coded_height  = s1->avctx->coded_height;
    s->avctx->coded_width   = s1->avctx->coded_width;
    s->avctx->width         = s1->avctx->width;
    s->avctx->height        = s1->avctx->height;

    s->coded_picture_number = s1->coded_picture_number;
    s->picture_number       = s1->picture_number;
    s->input_picture_number = s1->input_picture_number;

    av_assert0(!s->picture || s->picture != s1->picture);
    memcpy(s->picture, s1->picture, s1->picture_count * sizeof(Picture));
    memcpy(&s->last_picture, &s1->last_picture,
           (char *) &s1->last_picture_ptr - (char *) &s1->last_picture);

    // reset s->picture[].f.extended_data to s->picture[].f.data
    for (i = 0; i < s->picture_count; i++) {
        s->picture[i].f.extended_data = s->picture[i].f.data;
        s->picture[i].period_since_free ++;
    }

    s->last_picture_ptr    = REBASE_PICTURE(s1->last_picture_ptr,    s, s1);
    s->current_picture_ptr = REBASE_PICTURE(s1->current_picture_ptr, s, s1);
    s->next_picture_ptr    = REBASE_PICTURE(s1->next_picture_ptr,    s, s1);

    // Error/bug resilience
    s->next_p_frame_damaged = s1->next_p_frame_damaged;
    s->workaround_bugs      = s1->workaround_bugs;
    s->padding_bug_score    = s1->padding_bug_score;

    // MPEG4 timing info
    memcpy(&s->time_increment_bits, &s1->time_increment_bits,
           (char *) &s1->shape - (char *) &s1->time_increment_bits);

    // B-frame info
    s->max_b_frames = s1->max_b_frames;
    s->low_delay    = s1->low_delay;
    s->droppable    = s1->droppable;

    // DivX handling (doesn't work)
    s->divx_packed  = s1->divx_packed;

    if (s1->bitstream_buffer) {
        if (s1->bitstream_buffer_size +
            FF_INPUT_BUFFER_PADDING_SIZE > s->allocated_bitstream_buffer_size)
            av_fast_malloc(&s->bitstream_buffer,
                           &s->allocated_bitstream_buffer_size,
                           s1->allocated_bitstream_buffer_size);
            s->bitstream_buffer_size = s1->bitstream_buffer_size;
        memcpy(s->bitstream_buffer, s1->bitstream_buffer,
               s1->bitstream_buffer_size);
        memset(s->bitstream_buffer + s->bitstream_buffer_size, 0,
               FF_INPUT_BUFFER_PADDING_SIZE);
    }

    // linesize dependend scratch buffer allocation
    if (!s->edge_emu_buffer)
        if (s1->linesize) {
            if (ff_mpv_frame_size_alloc(s, s1->linesize) < 0) {
                av_log(s->avctx, AV_LOG_ERROR, "Failed to allocate context "
                       "scratch buffers.\n");
                return AVERROR(ENOMEM);
            }
        } else {
            av_log(s->avctx, AV_LOG_ERROR, "Context scratch buffers could not "
                   "be allocated due to unknown size.\n");
        }

    // MPEG2/interlacing info
    memcpy(&s->progressive_sequence, &s1->progressive_sequence,
           (char *) &s1->rtp_mode - (char *) &s1->progressive_sequence);

    if (!s1->first_field) {
        s->last_pict_type = s1->pict_type;
        if (s1->current_picture_ptr)
            s->last_lambda_for[s1->pict_type] = s1->current_picture_ptr->f.quality;

        if (s1->pict_type != AV_PICTURE_TYPE_B) {
            s->last_non_b_pict_type = s1->pict_type;
        }
    }

    return 0;
}

/**
 * Set the given MpegEncContext to common defaults
 * (same for encoding and decoding).
 * The changed fields will not depend upon the
 * prior state of the MpegEncContext.
 */
void ff_MPV_common_defaults(MpegEncContext *s)
{
    s->y_dc_scale_table      =
    s->c_dc_scale_table      = ff_mpeg1_dc_scale_table;
    s->chroma_qscale_table   = ff_default_chroma_qscale_table;
    s->progressive_frame     = 1;
    s->progressive_sequence  = 1;
    s->picture_structure     = PICT_FRAME;

    s->coded_picture_number  = 0;
    s->picture_number        = 0;
    s->input_picture_number  = 0;

    s->picture_in_gop_number = 0;

    s->f_code                = 1;
    s->b_code                = 1;

    s->picture_range_start   = 0;
    s->picture_range_end     = MAX_PICTURE_COUNT;

    s->slice_context_count   = 1;
}

/**
 * Set the given MpegEncContext to defaults for decoding.
 * the changed fields will not depend upon
 * the prior state of the MpegEncContext.
 */
void ff_MPV_decode_defaults(MpegEncContext *s)
{
    ff_MPV_common_defaults(s);
}

/**
 * Initialize and allocates MpegEncContext fields dependent on the resolution.
 */
static int init_context_frame(MpegEncContext *s)
{
    int y_size, c_size, yc_size, i, mb_array_size, mv_table_size, x, y;

    s->mb_width   = (s->width + 15) / 16;
    s->mb_stride  = s->mb_width + 1;
    s->b8_stride  = s->mb_width * 2 + 1;
    s->b4_stride  = s->mb_width * 4 + 1;
    mb_array_size = s->mb_height * s->mb_stride;
    mv_table_size = (s->mb_height + 2) * s->mb_stride + 1;

    /* set default edge pos, will be overriden
     * in decode_header if needed */
    s->h_edge_pos = s->mb_width * 16;
    s->v_edge_pos = s->mb_height * 16;

    s->mb_num     = s->mb_width * s->mb_height;

    s->block_wrap[0] =
    s->block_wrap[1] =
    s->block_wrap[2] =
    s->block_wrap[3] = s->b8_stride;
    s->block_wrap[4] =
    s->block_wrap[5] = s->mb_stride;

    y_size  = s->b8_stride * (2 * s->mb_height + 1);
    c_size  = s->mb_stride * (s->mb_height + 1);
    yc_size = y_size + 2   * c_size;

    FF_ALLOCZ_OR_GOTO(s->avctx, s->mb_index2xy, (s->mb_num + 1) * sizeof(int), fail); // error ressilience code looks cleaner with this
    for (y = 0; y < s->mb_height; y++)
        for (x = 0; x < s->mb_width; x++)
            s->mb_index2xy[x + y * s->mb_width] = x + y * s->mb_stride;

    s->mb_index2xy[s->mb_height * s->mb_width] = (s->mb_height - 1) * s->mb_stride + s->mb_width; // FIXME really needed?

    if (s->encoding) {
        /* Allocate MV tables */
        FF_ALLOCZ_OR_GOTO(s->avctx, s->p_mv_table_base,                 mv_table_size * 2 * sizeof(int16_t), fail)
        FF_ALLOCZ_OR_GOTO(s->avctx, s->b_forw_mv_table_base,            mv_table_size * 2 * sizeof(int16_t), fail)
        FF_ALLOCZ_OR_GOTO(s->avctx, s->b_back_mv_table_base,            mv_table_size * 2 * sizeof(int16_t), fail)
        FF_ALLOCZ_OR_GOTO(s->avctx, s->b_bidir_forw_mv_table_base,      mv_table_size * 2 * sizeof(int16_t), fail)
        FF_ALLOCZ_OR_GOTO(s->avctx, s->b_bidir_back_mv_table_base,      mv_table_size * 2 * sizeof(int16_t), fail)
        FF_ALLOCZ_OR_GOTO(s->avctx, s->b_direct_mv_table_base,          mv_table_size * 2 * sizeof(int16_t), fail)
        s->p_mv_table            = s->p_mv_table_base + s->mb_stride + 1;
        s->b_forw_mv_table       = s->b_forw_mv_table_base + s->mb_stride + 1;
        s->b_back_mv_table       = s->b_back_mv_table_base + s->mb_stride + 1;
        s->b_bidir_forw_mv_table = s->b_bidir_forw_mv_table_base + s->mb_stride + 1;
        s->b_bidir_back_mv_table = s->b_bidir_back_mv_table_base + s->mb_stride + 1;
        s->b_direct_mv_table     = s->b_direct_mv_table_base + s->mb_stride + 1;

        /* Allocate MB type table */
        FF_ALLOCZ_OR_GOTO(s->avctx, s->mb_type, mb_array_size * sizeof(uint16_t), fail) // needed for encoding

        FF_ALLOCZ_OR_GOTO(s->avctx, s->lambda_table, mb_array_size * sizeof(int), fail)

        FF_ALLOC_OR_GOTO(s->avctx, s->cplx_tab,
                         mb_array_size * sizeof(float), fail);
        FF_ALLOC_OR_GOTO(s->avctx, s->bits_tab,
                         mb_array_size * sizeof(float), fail);

    }

    FF_ALLOC_OR_GOTO(s->avctx, s->er_temp_buffer,
                     mb_array_size * sizeof(uint8_t), fail);
    FF_ALLOCZ_OR_GOTO(s->avctx, s->error_status_table,
                      mb_array_size * sizeof(uint8_t), fail);

    if (s->codec_id == AV_CODEC_ID_MPEG4 || (s->flags & CODEC_FLAG_INTERLACED_ME)) {
        /* interlaced direct mode decoding tables */
        for (i = 0; i < 2; i++) {
            int j, k;
            for (j = 0; j < 2; j++) {
                for (k = 0; k < 2; k++) {
                    FF_ALLOCZ_OR_GOTO(s->avctx,
                                      s->b_field_mv_table_base[i][j][k],
                                      mv_table_size * 2 * sizeof(int16_t),
                                      fail);
                    s->b_field_mv_table[i][j][k] = s->b_field_mv_table_base[i][j][k] +
                                                   s->mb_stride + 1;
                }
                FF_ALLOCZ_OR_GOTO(s->avctx, s->b_field_select_table [i][j], mb_array_size * 2 * sizeof(uint8_t), fail)
                FF_ALLOCZ_OR_GOTO(s->avctx, s->p_field_mv_table_base[i][j], mv_table_size * 2 * sizeof(int16_t), fail)
                s->p_field_mv_table[i][j] = s->p_field_mv_table_base[i][j] + s->mb_stride + 1;
            }
            FF_ALLOCZ_OR_GOTO(s->avctx, s->p_field_select_table[i], mb_array_size * 2 * sizeof(uint8_t), fail)
        }
    }
    if (s->out_format == FMT_H263) {
        /* cbp values */
        FF_ALLOCZ_OR_GOTO(s->avctx, s->coded_block_base, y_size, fail);
        s->coded_block = s->coded_block_base + s->b8_stride + 1;

        /* cbp, ac_pred, pred_dir */
        FF_ALLOCZ_OR_GOTO(s->avctx, s->cbp_table     , mb_array_size * sizeof(uint8_t), fail);
        FF_ALLOCZ_OR_GOTO(s->avctx, s->pred_dir_table, mb_array_size * sizeof(uint8_t), fail);
    }

    if (s->h263_pred || s->h263_plus || !s->encoding) {
        /* dc values */
        // MN: we need these for  error resilience of intra-frames
        FF_ALLOCZ_OR_GOTO(s->avctx, s->dc_val_base, yc_size * sizeof(int16_t), fail);
        s->dc_val[0] = s->dc_val_base + s->b8_stride + 1;
        s->dc_val[1] = s->dc_val_base + y_size + s->mb_stride + 1;
        s->dc_val[2] = s->dc_val[1] + c_size;
        for (i = 0; i < yc_size; i++)
            s->dc_val_base[i] = 1024;
    }

    /* which mb is a intra block */
    FF_ALLOCZ_OR_GOTO(s->avctx, s->mbintra_table, mb_array_size, fail);
    memset(s->mbintra_table, 1, mb_array_size);

    /* init macroblock skip table */
    FF_ALLOCZ_OR_GOTO(s->avctx, s->mbskip_table, mb_array_size + 2, fail);
    // Note the + 1 is for  a quicker mpeg4 slice_end detection

    return 0;
fail:
    return AVERROR(ENOMEM);
}

/**
 * init common structure for both encoder and decoder.
 * this assumes that some variables like width/height are already set
 */
av_cold int ff_MPV_common_init(MpegEncContext *s)
{
    int i;
    int nb_slices = (HAVE_THREADS &&
                     s->avctx->active_thread_type & FF_THREAD_SLICE) ?
                    s->avctx->thread_count : 1;

    if (s->encoding && s->avctx->slices)
        nb_slices = s->avctx->slices;

    if (s->codec_id == AV_CODEC_ID_MPEG2VIDEO && !s->progressive_sequence)
        s->mb_height = (s->height + 31) / 32 * 2;
    else if (s->codec_id != AV_CODEC_ID_H264)
        s->mb_height = (s->height + 15) / 16;

    if (s->avctx->pix_fmt == AV_PIX_FMT_NONE) {
        av_log(s->avctx, AV_LOG_ERROR,
               "decoding to AV_PIX_FMT_NONE is not supported.\n");
        return -1;
    }

    if (nb_slices > MAX_THREADS || (nb_slices > s->mb_height && s->mb_height)) {
        int max_slices;
        if (s->mb_height)
            max_slices = FFMIN(MAX_THREADS, s->mb_height);
        else
            max_slices = MAX_THREADS;
        av_log(s->avctx, AV_LOG_WARNING, "too many threads/slices (%d),"
               " reducing to %d\n", nb_slices, max_slices);
        nb_slices = max_slices;
    }

    if ((s->width || s->height) &&
        av_image_check_size(s->width, s->height, 0, s->avctx))
        return -1;

    ff_dct_common_init(s);

    s->flags  = s->avctx->flags;
    s->flags2 = s->avctx->flags2;

    /* set chroma shifts */
    avcodec_get_chroma_sub_sample(s->avctx->pix_fmt, &s->chroma_x_shift, &s->chroma_y_shift);

    /* convert fourcc to upper case */
    s->codec_tag        = avpriv_toupper4(s->avctx->codec_tag);
    s->stream_codec_tag = avpriv_toupper4(s->avctx->stream_codec_tag);

    s->avctx->coded_frame = &s->current_picture.f;

    if (s->encoding) {
        if (s->msmpeg4_version) {
            FF_ALLOCZ_OR_GOTO(s->avctx, s->ac_stats,
                                2 * 2 * (MAX_LEVEL + 1) *
                                (MAX_RUN + 1) * 2 * sizeof(int), fail);
        }
        FF_ALLOCZ_OR_GOTO(s->avctx, s->avctx->stats_out, 256, fail);

        FF_ALLOCZ_OR_GOTO(s->avctx, s->q_intra_matrix,          64 * 32   * sizeof(int), fail)
        FF_ALLOCZ_OR_GOTO(s->avctx, s->q_chroma_intra_matrix,   64 * 32   * sizeof(int), fail)
        FF_ALLOCZ_OR_GOTO(s->avctx, s->q_inter_matrix,          64 * 32   * sizeof(int), fail)
        FF_ALLOCZ_OR_GOTO(s->avctx, s->q_intra_matrix16,        64 * 32 * 2 * sizeof(uint16_t), fail)
        FF_ALLOCZ_OR_GOTO(s->avctx, s->q_chroma_intra_matrix16, 64 * 32 * 2 * sizeof(uint16_t), fail)
        FF_ALLOCZ_OR_GOTO(s->avctx, s->q_inter_matrix16,        64 * 32 * 2 * sizeof(uint16_t), fail)
        FF_ALLOCZ_OR_GOTO(s->avctx, s->input_picture,           MAX_PICTURE_COUNT * sizeof(Picture *), fail)
        FF_ALLOCZ_OR_GOTO(s->avctx, s->reordered_input_picture, MAX_PICTURE_COUNT * sizeof(Picture *), fail)

        if (s->avctx->noise_reduction) {
            FF_ALLOCZ_OR_GOTO(s->avctx, s->dct_offset, 2 * 64 * sizeof(uint16_t), fail);
        }
    }

    s->picture_count = MAX_PICTURE_COUNT * FFMAX(1, s->avctx->thread_count);
    FF_ALLOCZ_OR_GOTO(s->avctx, s->picture,
                      s->picture_count * sizeof(Picture), fail);
    for (i = 0; i < s->picture_count; i++) {
        avcodec_get_frame_defaults(&s->picture[i].f);
    }

        if (init_context_frame(s))
            goto fail;

        s->parse_context.state = -1;

        s->context_initialized = 1;
        s->thread_context[0]   = s;

//     if (s->width && s->height) {
        if (nb_slices > 1) {
            for (i = 1; i < nb_slices; i++) {
                s->thread_context[i] = av_malloc(sizeof(MpegEncContext));
                memcpy(s->thread_context[i], s, sizeof(MpegEncContext));
            }

            for (i = 0; i < nb_slices; i++) {
                if (init_duplicate_context(s->thread_context[i], s) < 0)
                    goto fail;
                    s->thread_context[i]->start_mb_y =
                        (s->mb_height * (i) + nb_slices / 2) / nb_slices;
                    s->thread_context[i]->end_mb_y   =
                        (s->mb_height * (i + 1) + nb_slices / 2) / nb_slices;
            }
        } else {
            if (init_duplicate_context(s, s) < 0)
                goto fail;
            s->start_mb_y = 0;
            s->end_mb_y   = s->mb_height;
        }
        s->slice_context_count = nb_slices;
//     }

    return 0;
 fail:
    ff_MPV_common_end(s);
    return -1;
}

/**
 * Frees and resets MpegEncContext fields depending on the resolution.
 * Is used during resolution changes to avoid a full reinitialization of the
 * codec.
 */
static int free_context_frame(MpegEncContext *s)
{
    int i, j, k;

    av_freep(&s->mb_type);
    av_freep(&s->p_mv_table_base);
    av_freep(&s->b_forw_mv_table_base);
    av_freep(&s->b_back_mv_table_base);
    av_freep(&s->b_bidir_forw_mv_table_base);
    av_freep(&s->b_bidir_back_mv_table_base);
    av_freep(&s->b_direct_mv_table_base);
    s->p_mv_table            = NULL;
    s->b_forw_mv_table       = NULL;
    s->b_back_mv_table       = NULL;
    s->b_bidir_forw_mv_table = NULL;
    s->b_bidir_back_mv_table = NULL;
    s->b_direct_mv_table     = NULL;
    for (i = 0; i < 2; i++) {
        for (j = 0; j < 2; j++) {
            for (k = 0; k < 2; k++) {
                av_freep(&s->b_field_mv_table_base[i][j][k]);
                s->b_field_mv_table[i][j][k] = NULL;
            }
            av_freep(&s->b_field_select_table[i][j]);
            av_freep(&s->p_field_mv_table_base[i][j]);
            s->p_field_mv_table[i][j] = NULL;
        }
        av_freep(&s->p_field_select_table[i]);
    }

    av_freep(&s->dc_val_base);
    av_freep(&s->coded_block_base);
    av_freep(&s->mbintra_table);
    av_freep(&s->cbp_table);
    av_freep(&s->pred_dir_table);

    av_freep(&s->mbskip_table);

    av_freep(&s->error_status_table);
    av_freep(&s->er_temp_buffer);
    av_freep(&s->mb_index2xy);
    av_freep(&s->lambda_table);

    av_freep(&s->cplx_tab);
    av_freep(&s->bits_tab);

    s->linesize = s->uvlinesize = 0;

    for (i = 0; i < 3; i++)
        av_freep(&s->visualization_buffer[i]);

    return 0;
}

int ff_MPV_common_frame_size_change(MpegEncContext *s)
{
    int i, err = 0;

    if (s->slice_context_count > 1) {
        for (i = 0; i < s->slice_context_count; i++) {
            free_duplicate_context(s->thread_context[i]);
        }
        for (i = 1; i < s->slice_context_count; i++) {
            av_freep(&s->thread_context[i]);
        }
    } else
        free_duplicate_context(s);

    free_context_frame(s);

    if (s->picture)
        for (i = 0; i < s->picture_count; i++) {
                s->picture[i].needs_realloc = 1;
        }

    s->last_picture_ptr         =
    s->next_picture_ptr         =
    s->current_picture_ptr      = NULL;

    // init
    if (s->codec_id == AV_CODEC_ID_MPEG2VIDEO && !s->progressive_sequence)
        s->mb_height = (s->height + 31) / 32 * 2;
    else if (s->codec_id != AV_CODEC_ID_H264)
        s->mb_height = (s->height + 15) / 16;

    if ((s->width || s->height) &&
        av_image_check_size(s->width, s->height, 0, s->avctx))
        return AVERROR_INVALIDDATA;

    if ((err = init_context_frame(s)))
        goto fail;

    s->thread_context[0]   = s;

    if (s->width && s->height) {
        int nb_slices = s->slice_context_count;
        if (nb_slices > 1) {
            for (i = 1; i < nb_slices; i++) {
                s->thread_context[i] = av_malloc(sizeof(MpegEncContext));
                memcpy(s->thread_context[i], s, sizeof(MpegEncContext));
            }

            for (i = 0; i < nb_slices; i++) {
                if (init_duplicate_context(s->thread_context[i], s) < 0)
                    goto fail;
                    s->thread_context[i]->start_mb_y =
                        (s->mb_height * (i) + nb_slices / 2) / nb_slices;
                    s->thread_context[i]->end_mb_y   =
                        (s->mb_height * (i + 1) + nb_slices / 2) / nb_slices;
            }
        } else {
            if (init_duplicate_context(s, s) < 0)
                goto fail;
            s->start_mb_y = 0;
            s->end_mb_y   = s->mb_height;
        }
        s->slice_context_count = nb_slices;
    }

    return 0;
 fail:
    ff_MPV_common_end(s);
    return err;
}

/* init common structure for both encoder and decoder */
void ff_MPV_common_end(MpegEncContext *s)
{
    int i;

    if (s->slice_context_count > 1) {
        for (i = 0; i < s->slice_context_count; i++) {
            free_duplicate_context(s->thread_context[i]);
        }
        for (i = 1; i < s->slice_context_count; i++) {
            av_freep(&s->thread_context[i]);
        }
        s->slice_context_count = 1;
    } else free_duplicate_context(s);

    av_freep(&s->parse_context.buffer);
    s->parse_context.buffer_size = 0;

    av_freep(&s->bitstream_buffer);
    s->allocated_bitstream_buffer_size = 0;

    av_freep(&s->avctx->stats_out);
    av_freep(&s->ac_stats);

    if(s->q_chroma_intra_matrix   != s->q_intra_matrix  ) av_freep(&s->q_chroma_intra_matrix);
    if(s->q_chroma_intra_matrix16 != s->q_intra_matrix16) av_freep(&s->q_chroma_intra_matrix16);
    s->q_chroma_intra_matrix=   NULL;
    s->q_chroma_intra_matrix16= NULL;
    av_freep(&s->q_intra_matrix);
    av_freep(&s->q_inter_matrix);
    av_freep(&s->q_intra_matrix16);
    av_freep(&s->q_inter_matrix16);
    av_freep(&s->input_picture);
    av_freep(&s->reordered_input_picture);
    av_freep(&s->dct_offset);

    if (s->picture && !s->avctx->internal->is_copy) {
        for (i = 0; i < s->picture_count; i++) {
            free_picture(s, &s->picture[i]);
        }
    }
    av_freep(&s->picture);

    free_context_frame(s);

    if (!(s->avctx->active_thread_type & FF_THREAD_FRAME))
        avcodec_default_free_buffers(s->avctx);

    s->context_initialized      = 0;
    s->last_picture_ptr         =
    s->next_picture_ptr         =
    s->current_picture_ptr      = NULL;
    s->linesize = s->uvlinesize = 0;
}

void ff_init_rl(RLTable *rl,
                uint8_t static_store[2][2 * MAX_RUN + MAX_LEVEL + 3])
{
    int8_t  max_level[MAX_RUN + 1], max_run[MAX_LEVEL + 1];
    uint8_t index_run[MAX_RUN + 1];
    int last, run, level, start, end, i;

    /* If table is static, we can quit if rl->max_level[0] is not NULL */
    if (static_store && rl->max_level[0])
        return;

    /* compute max_level[], max_run[] and index_run[] */
    for (last = 0; last < 2; last++) {
        if (last == 0) {
            start = 0;
            end = rl->last;
        } else {
            start = rl->last;
            end = rl->n;
        }

        memset(max_level, 0, MAX_RUN + 1);
        memset(max_run, 0, MAX_LEVEL + 1);
        memset(index_run, rl->n, MAX_RUN + 1);
        for (i = start; i < end; i++) {
            run   = rl->table_run[i];
            level = rl->table_level[i];
            if (index_run[run] == rl->n)
                index_run[run] = i;
            if (level > max_level[run])
                max_level[run] = level;
            if (run > max_run[level])
                max_run[level] = run;
        }
        if (static_store)
            rl->max_level[last] = static_store[last];
        else
            rl->max_level[last] = av_malloc(MAX_RUN + 1);
        memcpy(rl->max_level[last], max_level, MAX_RUN + 1);
        if (static_store)
            rl->max_run[last]   = static_store[last] + MAX_RUN + 1;
        else
            rl->max_run[last]   = av_malloc(MAX_LEVEL + 1);
        memcpy(rl->max_run[last], max_run, MAX_LEVEL + 1);
        if (static_store)
            rl->index_run[last] = static_store[last] + MAX_RUN + MAX_LEVEL + 2;
        else
            rl->index_run[last] = av_malloc(MAX_RUN + 1);
        memcpy(rl->index_run[last], index_run, MAX_RUN + 1);
    }
}

void ff_init_vlc_rl(RLTable *rl)
{
    int i, q;

    for (q = 0; q < 32; q++) {
        int qmul = q * 2;
        int qadd = (q - 1) | 1;

        if (q == 0) {
            qmul = 1;
            qadd = 0;
        }
        for (i = 0; i < rl->vlc.table_size; i++) {
            int code = rl->vlc.table[i][0];
            int len  = rl->vlc.table[i][1];
            int level, run;

            if (len == 0) { // illegal code
                run   = 66;
                level = MAX_LEVEL;
            } else if (len < 0) { // more bits needed
                run   = 0;
                level = code;
            } else {
                if (code == rl->n) { // esc
                    run   = 66;
                    level =  0;
                } else {
                    run   = rl->table_run[code] + 1;
                    level = rl->table_level[code] * qmul + qadd;
                    if (code >= rl->last) run += 192;
                }
            }
            rl->rl_vlc[q][i].len   = len;
            rl->rl_vlc[q][i].level = level;
            rl->rl_vlc[q][i].run   = run;
        }
    }
}

void ff_release_unused_pictures(MpegEncContext*s, int remove_current)
{
    int i;

    /* release non reference frames */
    for (i = 0; i < s->picture_count; i++) {
        if (s->picture[i].f.data[0] && !s->picture[i].f.reference &&
            (!s->picture[i].owner2 || s->picture[i].owner2 == s) &&
            (remove_current || &s->picture[i] !=  s->current_picture_ptr)
            /* && s->picture[i].type!= FF_BUFFER_TYPE_SHARED */) {
            free_frame_buffer(s, &s->picture[i]);
        }
    }
}

static inline int pic_is_unused(MpegEncContext *s, Picture *pic)
{
    if (   (s->avctx->active_thread_type & FF_THREAD_FRAME)
        && pic->f.qscale_table //check if the frame has anything allocated
        && pic->period_since_free < s->avctx->thread_count)
        return 0;
    if (pic->f.data[0] == NULL)
        return 1;
    if (pic->needs_realloc && !(pic->f.reference & DELAYED_PIC_REF))
        if (!pic->owner2 || pic->owner2 == s)
            return 1;
    return 0;
}

static int find_unused_picture(MpegEncContext *s, int shared)
{
    int i;

    if (shared) {
        for (i = s->picture_range_start; i < s->picture_range_end; i++) {
            if (s->picture[i].f.data[0] == NULL && s->picture[i].f.type == 0)
                return i;
        }
    } else {
        for (i = s->picture_range_start; i < s->picture_range_end; i++) {
            if (pic_is_unused(s, &s->picture[i]) && s->picture[i].f.type != 0)
                return i; // FIXME
        }
        for (i = s->picture_range_start; i < s->picture_range_end; i++) {
            if (pic_is_unused(s, &s->picture[i]))
                return i;
        }
    }

    av_log(s->avctx, AV_LOG_FATAL,
           "Internal error, picture buffer overflow\n");
    /* We could return -1, but the codec would crash trying to draw into a
     * non-existing frame anyway. This is safer than waiting for a random crash.
     * Also the return of this is never useful, an encoder must only allocate
     * as much as allowed in the specification. This has no relationship to how
     * much libavcodec could allocate (and MAX_PICTURE_COUNT is always large
     * enough for such valid streams).
     * Plus, a decoder has to check stream validity and remove frames if too
     * many reference frames are around. Waiting for "OOM" is not correct at
     * all. Similarly, missing reference frames have to be replaced by
     * interpolated/MC frames, anything else is a bug in the codec ...
     */
    abort();
    return -1;
}

int ff_find_unused_picture(MpegEncContext *s, int shared)
{
    int ret = find_unused_picture(s, shared);

    if (ret >= 0 && ret < s->picture_range_end) {
        if (s->picture[ret].needs_realloc) {
            s->picture[ret].needs_realloc = 0;
            free_picture(s, &s->picture[ret]);
            avcodec_get_frame_defaults(&s->picture[ret].f);
        }
    }
    return ret;
}

static void update_noise_reduction(MpegEncContext *s)
{
    int intra, i;

    for (intra = 0; intra < 2; intra++) {
        if (s->dct_count[intra] > (1 << 16)) {
            for (i = 0; i < 64; i++) {
                s->dct_error_sum[intra][i] >>= 1;
            }
            s->dct_count[intra] >>= 1;
        }

        for (i = 0; i < 64; i++) {
            s->dct_offset[intra][i] = (s->avctx->noise_reduction *
                                       s->dct_count[intra] +
                                       s->dct_error_sum[intra][i] / 2) /
                                      (s->dct_error_sum[intra][i] + 1);
        }
    }
}

/**
 * generic function for encode/decode called after coding/decoding
 * the header and before a frame is coded/decoded.
 */
int ff_MPV_frame_start(MpegEncContext *s, AVCodecContext *avctx)
{
    int i;
    Picture *pic;
    s->mb_skipped = 0;

    if (!ff_thread_can_start_frame(avctx)) {
        av_log(avctx, AV_LOG_ERROR, "Attempt to start a frame outside SETUP state\n");
        return -1;
    }

    /* mark & release old frames */
    if (s->out_format != FMT_H264 || s->codec_id == AV_CODEC_ID_SVQ3) {
        if (s->pict_type != AV_PICTURE_TYPE_B && s->last_picture_ptr &&
            s->last_picture_ptr != s->next_picture_ptr &&
            s->last_picture_ptr->f.data[0]) {
            if (s->last_picture_ptr->owner2 == s)
                free_frame_buffer(s, s->last_picture_ptr);
        }

        /* release forgotten pictures */
        /* if (mpeg124/h263) */
        if (!s->encoding) {
            for (i = 0; i < s->picture_count; i++) {
                if (s->picture[i].owner2 == s && s->picture[i].f.data[0] &&
                    &s->picture[i] != s->last_picture_ptr &&
                    &s->picture[i] != s->next_picture_ptr &&
                    s->picture[i].f.reference && !s->picture[i].needs_realloc) {
                    if (!(avctx->active_thread_type & FF_THREAD_FRAME))
                        av_log(avctx, AV_LOG_ERROR,
                               "releasing zombie picture\n");
                    free_frame_buffer(s, &s->picture[i]);
                }
            }
        }
    }

    if (!s->encoding) {
        ff_release_unused_pictures(s, 1);

        if (s->current_picture_ptr &&
            s->current_picture_ptr->f.data[0] == NULL) {
            // we already have a unused image
            // (maybe it was set before reading the header)
            pic = s->current_picture_ptr;
        } else {
            i   = ff_find_unused_picture(s, 0);
            if (i < 0) {
                av_log(s->avctx, AV_LOG_ERROR, "no frame buffer available\n");
                return i;
            }
            pic = &s->picture[i];
        }

        pic->f.reference = 0;
        if (!s->droppable) {
            if (s->codec_id == AV_CODEC_ID_H264)
                pic->f.reference = s->picture_structure;
            else if (s->pict_type != AV_PICTURE_TYPE_B)
                pic->f.reference = 3;
        }

        pic->f.coded_picture_number = s->coded_picture_number++;

        if (ff_alloc_picture(s, pic, 0) < 0)
            return -1;

        s->current_picture_ptr = pic;
        // FIXME use only the vars from current_pic
        s->current_picture_ptr->f.top_field_first = s->top_field_first;
        if (s->codec_id == AV_CODEC_ID_MPEG1VIDEO ||
            s->codec_id == AV_CODEC_ID_MPEG2VIDEO) {
            if (s->picture_structure != PICT_FRAME)
                s->current_picture_ptr->f.top_field_first =
                    (s->picture_structure == PICT_TOP_FIELD) == s->first_field;
        }
        s->current_picture_ptr->f.interlaced_frame = !s->progressive_frame &&
                                                     !s->progressive_sequence;
        s->current_picture_ptr->field_picture      =  s->picture_structure != PICT_FRAME;
    }

    s->current_picture_ptr->f.pict_type = s->pict_type;
    // if (s->flags && CODEC_FLAG_QSCALE)
    //     s->current_picture_ptr->quality = s->new_picture_ptr->quality;
    s->current_picture_ptr->f.key_frame = s->pict_type == AV_PICTURE_TYPE_I;

    ff_copy_picture(&s->current_picture, s->current_picture_ptr);

    if (s->pict_type != AV_PICTURE_TYPE_B) {
        s->last_picture_ptr = s->next_picture_ptr;
        if (!s->droppable)
            s->next_picture_ptr = s->current_picture_ptr;
    }
    av_dlog(s->avctx, "L%p N%p C%p L%p N%p C%p type:%d drop:%d\n",
            s->last_picture_ptr, s->next_picture_ptr,s->current_picture_ptr,
            s->last_picture_ptr    ? s->last_picture_ptr->f.data[0]    : NULL,
            s->next_picture_ptr    ? s->next_picture_ptr->f.data[0]    : NULL,
            s->current_picture_ptr ? s->current_picture_ptr->f.data[0] : NULL,
            s->pict_type, s->droppable);

    if (s->codec_id != AV_CODEC_ID_H264) {
        if ((s->last_picture_ptr == NULL ||
             s->last_picture_ptr->f.data[0] == NULL) &&
            (s->pict_type != AV_PICTURE_TYPE_I ||
             s->picture_structure != PICT_FRAME)) {
            if (s->pict_type != AV_PICTURE_TYPE_I)
                av_log(avctx, AV_LOG_ERROR,
                       "warning: first frame is no keyframe\n");
            else if (s->picture_structure != PICT_FRAME)
                av_log(avctx, AV_LOG_INFO,
                       "allocate dummy last picture for field based first keyframe\n");

            /* Allocate a dummy frame */
            i = ff_find_unused_picture(s, 0);
            if (i < 0) {
                av_log(s->avctx, AV_LOG_ERROR, "no frame buffer available\n");
                return i;
            }
            s->last_picture_ptr = &s->picture[i];
            s->last_picture_ptr->f.key_frame = 0;
            if (ff_alloc_picture(s, s->last_picture_ptr, 0) < 0) {
                s->last_picture_ptr = NULL;
                return -1;
            }

            if(s->codec_id == AV_CODEC_ID_FLV1 || s->codec_id == AV_CODEC_ID_H263){
                for(i=0; i<avctx->height; i++)
                    memset(s->last_picture_ptr->f.data[0] + s->last_picture_ptr->f.linesize[0]*i, 16, avctx->width);
            }

            ff_thread_report_progress(&s->last_picture_ptr->f, INT_MAX, 0);
            ff_thread_report_progress(&s->last_picture_ptr->f, INT_MAX, 1);
            s->last_picture_ptr->f.reference = 3;
        }
        if ((s->next_picture_ptr == NULL ||
             s->next_picture_ptr->f.data[0] == NULL) &&
            s->pict_type == AV_PICTURE_TYPE_B) {
            /* Allocate a dummy frame */
            i = ff_find_unused_picture(s, 0);
            if (i < 0) {
                av_log(s->avctx, AV_LOG_ERROR, "no frame buffer available\n");
                return i;
            }
            s->next_picture_ptr = &s->picture[i];
            s->next_picture_ptr->f.key_frame = 0;
            if (ff_alloc_picture(s, s->next_picture_ptr, 0) < 0) {
                s->next_picture_ptr = NULL;
                return -1;
            }
            ff_thread_report_progress(&s->next_picture_ptr->f, INT_MAX, 0);
            ff_thread_report_progress(&s->next_picture_ptr->f, INT_MAX, 1);
            s->next_picture_ptr->f.reference = 3;
        }
    }

    memset(s->last_picture.f.data, 0, sizeof(s->last_picture.f.data));
    memset(s->next_picture.f.data, 0, sizeof(s->next_picture.f.data));
    if (s->last_picture_ptr)
        ff_copy_picture(&s->last_picture, s->last_picture_ptr);
    if (s->next_picture_ptr)
        ff_copy_picture(&s->next_picture, s->next_picture_ptr);

    if (HAVE_THREADS && (avctx->active_thread_type & FF_THREAD_FRAME)) {
        if (s->next_picture_ptr)
            s->next_picture_ptr->owner2 = s;
        if (s->last_picture_ptr)
            s->last_picture_ptr->owner2 = s;
    }

    assert(s->pict_type == AV_PICTURE_TYPE_I || (s->last_picture_ptr &&
                                                 s->last_picture_ptr->f.data[0]));

    if (s->picture_structure!= PICT_FRAME && s->out_format != FMT_H264) {
        int i;
        for (i = 0; i < 4; i++) {
            if (s->picture_structure == PICT_BOTTOM_FIELD) {
                s->current_picture.f.data[i] +=
                    s->current_picture.f.linesize[i];
            }
            s->current_picture.f.linesize[i] *= 2;
            s->last_picture.f.linesize[i]    *= 2;
            s->next_picture.f.linesize[i]    *= 2;
        }
    }

    s->err_recognition = avctx->err_recognition;

    /* set dequantizer, we can't do it during init as
     * it might change for mpeg4 and we can't do it in the header
     * decode as init is not called for mpeg4 there yet */
    if (s->mpeg_quant || s->codec_id == AV_CODEC_ID_MPEG2VIDEO) {
        s->dct_unquantize_intra = s->dct_unquantize_mpeg2_intra;
        s->dct_unquantize_inter = s->dct_unquantize_mpeg2_inter;
    } else if (s->out_format == FMT_H263 || s->out_format == FMT_H261) {
        s->dct_unquantize_intra = s->dct_unquantize_h263_intra;
        s->dct_unquantize_inter = s->dct_unquantize_h263_inter;
    } else {
        s->dct_unquantize_intra = s->dct_unquantize_mpeg1_intra;
        s->dct_unquantize_inter = s->dct_unquantize_mpeg1_inter;
    }

    if (s->dct_error_sum) {
        assert(s->avctx->noise_reduction && s->encoding);
        update_noise_reduction(s);
    }

    if (CONFIG_MPEG_XVMC_DECODER && s->avctx->xvmc_acceleration)
        return ff_xvmc_field_start(s, avctx);

    return 0;
}

/* generic function for encode/decode called after a
 * frame has been coded/decoded. */
void ff_MPV_frame_end(MpegEncContext *s)
{
    int i;
    /* redraw edges for the frame if decoding didn't complete */
    // just to make sure that all data is rendered.
    if (CONFIG_MPEG_XVMC_DECODER && s->avctx->xvmc_acceleration) {
        ff_xvmc_field_end(s);
   } else if((s->error_count || s->encoding || !(s->avctx->codec->capabilities&CODEC_CAP_DRAW_HORIZ_BAND)) &&
              !s->avctx->hwaccel &&
              !(s->avctx->codec->capabilities & CODEC_CAP_HWACCEL_VDPAU) &&
              s->unrestricted_mv &&
              s->current_picture.f.reference &&
              !s->intra_only &&
              !(s->flags & CODEC_FLAG_EMU_EDGE) &&
              !s->avctx->lowres
            ) {
        const AVPixFmtDescriptor *desc = av_pix_fmt_desc_get(s->avctx->pix_fmt);
        int hshift = desc->log2_chroma_w;
        int vshift = desc->log2_chroma_h;
        s->dsp.draw_edges(s->current_picture.f.data[0], s->current_picture.f.linesize[0],
                          s->h_edge_pos, s->v_edge_pos,
                          EDGE_WIDTH, EDGE_WIDTH,
                          EDGE_TOP | EDGE_BOTTOM);
        s->dsp.draw_edges(s->current_picture.f.data[1], s->current_picture.f.linesize[1],
                          s->h_edge_pos >> hshift, s->v_edge_pos >> vshift,
                          EDGE_WIDTH >> hshift, EDGE_WIDTH >> vshift,
                          EDGE_TOP | EDGE_BOTTOM);
        s->dsp.draw_edges(s->current_picture.f.data[2], s->current_picture.f.linesize[2],
                          s->h_edge_pos >> hshift, s->v_edge_pos >> vshift,
                          EDGE_WIDTH >> hshift, EDGE_WIDTH >> vshift,
                          EDGE_TOP | EDGE_BOTTOM);
    }

    emms_c();

    s->last_pict_type                 = s->pict_type;
    s->last_lambda_for [s->pict_type] = s->current_picture_ptr->f.quality;
    if (s->pict_type!= AV_PICTURE_TYPE_B) {
        s->last_non_b_pict_type = s->pict_type;
    }
#if 0
    /* copy back current_picture variables */
    for (i = 0; i < MAX_PICTURE_COUNT; i++) {
        if (s->picture[i].f.data[0] == s->current_picture.f.data[0]) {
            s->picture[i] = s->current_picture;
            break;
        }
    }
    assert(i < MAX_PICTURE_COUNT);
#endif

    if (s->encoding) {
        /* release non-reference frames */
        for (i = 0; i < s->picture_count; i++) {
            if (s->picture[i].f.data[0] && !s->picture[i].f.reference
                /* && s->picture[i].type != FF_BUFFER_TYPE_SHARED */) {
                free_frame_buffer(s, &s->picture[i]);
            }
        }
    }
    // clear copies, to avoid confusion
#if 0
    memset(&s->last_picture,    0, sizeof(Picture));
    memset(&s->next_picture,    0, sizeof(Picture));
    memset(&s->current_picture, 0, sizeof(Picture));
#endif
    s->avctx->coded_frame = &s->current_picture_ptr->f;

    if (s->codec_id != AV_CODEC_ID_H264 && s->current_picture.f.reference) {
        ff_thread_report_progress(&s->current_picture_ptr->f, INT_MAX, 0);
    }
}

/**
 * Draw a line from (ex, ey) -> (sx, sy).
 * @param w width of the image
 * @param h height of the image
 * @param stride stride/linesize of the image
 * @param color color of the arrow
 */
static void draw_line(uint8_t *buf, int sx, int sy, int ex, int ey,
                      int w, int h, int stride, int color)
{
    int x, y, fr, f;

    sx = av_clip(sx, 0, w - 1);
    sy = av_clip(sy, 0, h - 1);
    ex = av_clip(ex, 0, w - 1);
    ey = av_clip(ey, 0, h - 1);

    buf[sy * stride + sx] += color;

    if (FFABS(ex - sx) > FFABS(ey - sy)) {
        if (sx > ex) {
            FFSWAP(int, sx, ex);
            FFSWAP(int, sy, ey);
        }
        buf += sx + sy * stride;
        ex  -= sx;
        f    = ((ey - sy) << 16) / ex;
        for (x = 0; x <= ex; x++) {
            y  = (x * f) >> 16;
            fr = (x * f) & 0xFFFF;
            buf[y * stride + x]       += (color * (0x10000 - fr)) >> 16;
            if(fr) buf[(y + 1) * stride + x] += (color *            fr ) >> 16;
        }
    } else {
        if (sy > ey) {
            FFSWAP(int, sx, ex);
            FFSWAP(int, sy, ey);
        }
        buf += sx + sy * stride;
        ey  -= sy;
        if (ey)
            f = ((ex - sx) << 16) / ey;
        else
            f = 0;
        for(y= 0; y <= ey; y++){
            x  = (y*f) >> 16;
            fr = (y*f) & 0xFFFF;
            buf[y * stride + x]     += (color * (0x10000 - fr)) >> 16;
            if(fr) buf[y * stride + x + 1] += (color *            fr ) >> 16;
        }
    }
}

/**
 * Draw an arrow from (ex, ey) -> (sx, sy).
 * @param w width of the image
 * @param h height of the image
 * @param stride stride/linesize of the image
 * @param color color of the arrow
 */
static void draw_arrow(uint8_t *buf, int sx, int sy, int ex,
                       int ey, int w, int h, int stride, int color)
{
    int dx,dy;

    sx = av_clip(sx, -100, w + 100);
    sy = av_clip(sy, -100, h + 100);
    ex = av_clip(ex, -100, w + 100);
    ey = av_clip(ey, -100, h + 100);

    dx = ex - sx;
    dy = ey - sy;

    if (dx * dx + dy * dy > 3 * 3) {
        int rx =  dx + dy;
        int ry = -dx + dy;
        int length = ff_sqrt((rx * rx + ry * ry) << 8);

        // FIXME subpixel accuracy
        rx = ROUNDED_DIV(rx * 3 << 4, length);
        ry = ROUNDED_DIV(ry * 3 << 4, length);

        draw_line(buf, sx, sy, sx + rx, sy + ry, w, h, stride, color);
        draw_line(buf, sx, sy, sx - ry, sy + rx, w, h, stride, color);
    }
    draw_line(buf, sx, sy, ex, ey, w, h, stride, color);
}

/**
 * Print debugging info for the given picture.
 */
void ff_print_debug_info(MpegEncContext *s, AVFrame *pict)
{
    if (   s->avctx->hwaccel || !pict || !pict->mb_type
        || (s->avctx->codec->capabilities&CODEC_CAP_HWACCEL_VDPAU))
        return;


    if (s->avctx->debug & (FF_DEBUG_SKIP | FF_DEBUG_QP | FF_DEBUG_MB_TYPE)) {
        int x,y;

        av_log(s->avctx, AV_LOG_DEBUG, "New frame, type: %c\n",
               av_get_picture_type_char(pict->pict_type));
        for (y = 0; y < s->mb_height; y++) {
            for (x = 0; x < s->mb_width; x++) {
                if (s->avctx->debug & FF_DEBUG_SKIP) {
                    int count = s->mbskip_table[x + y * s->mb_stride];
                    if (count > 9)
                        count = 9;
                    av_log(s->avctx, AV_LOG_DEBUG, "%1d", count);
                }
                if (s->avctx->debug & FF_DEBUG_QP) {
                    av_log(s->avctx, AV_LOG_DEBUG, "%2d",
                           pict->qscale_table[x + y * s->mb_stride]);
                }
                if (s->avctx->debug & FF_DEBUG_MB_TYPE) {
                    int mb_type = pict->mb_type[x + y * s->mb_stride];
                    // Type & MV direction
                    if (IS_PCM(mb_type))
                        av_log(s->avctx, AV_LOG_DEBUG, "P");
                    else if (IS_INTRA(mb_type) && IS_ACPRED(mb_type))
                        av_log(s->avctx, AV_LOG_DEBUG, "A");
                    else if (IS_INTRA4x4(mb_type))
                        av_log(s->avctx, AV_LOG_DEBUG, "i");
                    else if (IS_INTRA16x16(mb_type))
                        av_log(s->avctx, AV_LOG_DEBUG, "I");
                    else if (IS_DIRECT(mb_type) && IS_SKIP(mb_type))
                        av_log(s->avctx, AV_LOG_DEBUG, "d");
                    else if (IS_DIRECT(mb_type))
                        av_log(s->avctx, AV_LOG_DEBUG, "D");
                    else if (IS_GMC(mb_type) && IS_SKIP(mb_type))
                        av_log(s->avctx, AV_LOG_DEBUG, "g");
                    else if (IS_GMC(mb_type))
                        av_log(s->avctx, AV_LOG_DEBUG, "G");
                    else if (IS_SKIP(mb_type))
                        av_log(s->avctx, AV_LOG_DEBUG, "S");
                    else if (!USES_LIST(mb_type, 1))
                        av_log(s->avctx, AV_LOG_DEBUG, ">");
                    else if (!USES_LIST(mb_type, 0))
                        av_log(s->avctx, AV_LOG_DEBUG, "<");
                    else {
                        av_assert2(USES_LIST(mb_type, 0) && USES_LIST(mb_type, 1));
                        av_log(s->avctx, AV_LOG_DEBUG, "X");
                    }

                    // segmentation
                    if (IS_8X8(mb_type))
                        av_log(s->avctx, AV_LOG_DEBUG, "+");
                    else if (IS_16X8(mb_type))
                        av_log(s->avctx, AV_LOG_DEBUG, "-");
                    else if (IS_8X16(mb_type))
                        av_log(s->avctx, AV_LOG_DEBUG, "|");
                    else if (IS_INTRA(mb_type) || IS_16X16(mb_type))
                        av_log(s->avctx, AV_LOG_DEBUG, " ");
                    else
                        av_log(s->avctx, AV_LOG_DEBUG, "?");


                    if (IS_INTERLACED(mb_type))
                        av_log(s->avctx, AV_LOG_DEBUG, "=");
                    else
                        av_log(s->avctx, AV_LOG_DEBUG, " ");
                }
            }
            av_log(s->avctx, AV_LOG_DEBUG, "\n");
        }
    }

    if ((s->avctx->debug & (FF_DEBUG_VIS_QP | FF_DEBUG_VIS_MB_TYPE)) ||
        (s->avctx->debug_mv)) {
        const int shift = 1 + s->quarter_sample;
        int mb_y;
        uint8_t *ptr;
        int i;
        int h_chroma_shift, v_chroma_shift, block_height;
        const int width          = s->avctx->width;
        const int height         = s->avctx->height;
        const int mv_sample_log2 = 4 - pict->motion_subsample_log2;
        const int mv_stride      = (s->mb_width << mv_sample_log2) +
                                   (s->codec_id == AV_CODEC_ID_H264 ? 0 : 1);
        s->low_delay = 0; // needed to see the vectors without trashing the buffers

        avcodec_get_chroma_sub_sample(s->avctx->pix_fmt, &h_chroma_shift, &v_chroma_shift);

        for (i = 0; i < 3; i++) {
            size_t size= (i == 0) ? pict->linesize[i] * FFALIGN(height, 16):
                         pict->linesize[i] * FFALIGN(height, 16) >> v_chroma_shift;
            s->visualization_buffer[i]= av_realloc(s->visualization_buffer[i], size);
            memcpy(s->visualization_buffer[i], pict->data[i], size);
            pict->data[i] = s->visualization_buffer[i];
        }
        pict->type   = FF_BUFFER_TYPE_COPY;
        pict->opaque= NULL;
        ptr          = pict->data[0];
        block_height = 16 >> v_chroma_shift;

        for (mb_y = 0; mb_y < s->mb_height; mb_y++) {
            int mb_x;
            for (mb_x = 0; mb_x < s->mb_width; mb_x++) {
                const int mb_index = mb_x + mb_y * s->mb_stride;
                if ((s->avctx->debug_mv) && pict->motion_val[0]) {
                    int type;
                    for (type = 0; type < 3; type++) {
                        int direction = 0;
                        switch (type) {
                        case 0:
                            if ((!(s->avctx->debug_mv & FF_DEBUG_VIS_MV_P_FOR)) ||
                                (pict->pict_type!= AV_PICTURE_TYPE_P))
                                continue;
                            direction = 0;
                            break;
                        case 1:
                            if ((!(s->avctx->debug_mv & FF_DEBUG_VIS_MV_B_FOR)) ||
                                (pict->pict_type!= AV_PICTURE_TYPE_B))
                                continue;
                            direction = 0;
                            break;
                        case 2:
                            if ((!(s->avctx->debug_mv & FF_DEBUG_VIS_MV_B_BACK)) ||
                                (pict->pict_type!= AV_PICTURE_TYPE_B))
                                continue;
                            direction = 1;
                            break;
                        }
                        if (!USES_LIST(pict->mb_type[mb_index], direction))
                            continue;

                        if (IS_8X8(pict->mb_type[mb_index])) {
                            int i;
                            for (i = 0; i < 4; i++) {
                                int sx = mb_x * 16 + 4 + 8 * (i & 1);
                                int sy = mb_y * 16 + 4 + 8 * (i >> 1);
                                int xy = (mb_x * 2 + (i & 1) +
                                          (mb_y * 2 + (i >> 1)) * mv_stride) << (mv_sample_log2 - 1);
                                int mx = (pict->motion_val[direction][xy][0] >> shift) + sx;
                                int my = (pict->motion_val[direction][xy][1] >> shift) + sy;
                                draw_arrow(ptr, sx, sy, mx, my, width,
                                           height, s->linesize, 100);
                            }
                        } else if (IS_16X8(pict->mb_type[mb_index])) {
                            int i;
                            for (i = 0; i < 2; i++) {
                                int sx = mb_x * 16 + 8;
                                int sy = mb_y * 16 + 4 + 8 * i;
                                int xy = (mb_x * 2 + (mb_y * 2 + i) * mv_stride) << (mv_sample_log2 - 1);
                                int mx = (pict->motion_val[direction][xy][0] >> shift);
                                int my = (pict->motion_val[direction][xy][1] >> shift);

                                if (IS_INTERLACED(pict->mb_type[mb_index]))
                                    my *= 2;

                            draw_arrow(ptr, sx, sy, mx + sx, my + sy, width,
                                       height, s->linesize, 100);
                            }
                        } else if (IS_8X16(pict->mb_type[mb_index])) {
                            int i;
                            for (i = 0; i < 2; i++) {
                                int sx = mb_x * 16 + 4 + 8 * i;
                                int sy = mb_y * 16 + 8;
                                int xy = (mb_x * 2 + i + mb_y * 2 * mv_stride) << (mv_sample_log2 - 1);
                                int mx = pict->motion_val[direction][xy][0] >> shift;
                                int my = pict->motion_val[direction][xy][1] >> shift;

                                if (IS_INTERLACED(pict->mb_type[mb_index]))
                                    my *= 2;

                                draw_arrow(ptr, sx, sy, mx + sx, my + sy, width,
                                           height, s->linesize, 100);
                            }
                        } else {
                              int sx= mb_x * 16 + 8;
                              int sy= mb_y * 16 + 8;
                              int xy= (mb_x + mb_y * mv_stride) << mv_sample_log2;
                              int mx= (pict->motion_val[direction][xy][0]>>shift) + sx;
                              int my= (pict->motion_val[direction][xy][1]>>shift) + sy;
                              draw_arrow(ptr, sx, sy, mx, my, width, height, s->linesize, 100);
                        }
                    }
                }
                if ((s->avctx->debug & FF_DEBUG_VIS_QP)) {
                    uint64_t c = (pict->qscale_table[mb_index] * 128 / 31) *
                                 0x0101010101010101ULL;
                    int y;
                    for (y = 0; y < block_height; y++) {
                        *(uint64_t *)(pict->data[1] + 8 * mb_x +
                                      (block_height * mb_y + y) *
                                      pict->linesize[1]) = c;
                        *(uint64_t *)(pict->data[2] + 8 * mb_x +
                                      (block_height * mb_y + y) *
                                      pict->linesize[2]) = c;
                    }
                }
                if ((s->avctx->debug & FF_DEBUG_VIS_MB_TYPE) &&
                    pict->motion_val[0]) {
                    int mb_type = pict->mb_type[mb_index];
                    uint64_t u,v;
                    int y;
#define COLOR(theta, r) \
    u = (int)(128 + r * cos(theta * 3.141592 / 180)); \
    v = (int)(128 + r * sin(theta * 3.141592 / 180));


                    u = v = 128;
                    if (IS_PCM(mb_type)) {
                        COLOR(120, 48)
                    } else if ((IS_INTRA(mb_type) && IS_ACPRED(mb_type)) ||
                               IS_INTRA16x16(mb_type)) {
                        COLOR(30, 48)
                    } else if (IS_INTRA4x4(mb_type)) {
                        COLOR(90, 48)
                    } else if (IS_DIRECT(mb_type) && IS_SKIP(mb_type)) {
                        // COLOR(120, 48)
                    } else if (IS_DIRECT(mb_type)) {
                        COLOR(150, 48)
                    } else if (IS_GMC(mb_type) && IS_SKIP(mb_type)) {
                        COLOR(170, 48)
                    } else if (IS_GMC(mb_type)) {
                        COLOR(190, 48)
                    } else if (IS_SKIP(mb_type)) {
                        // COLOR(180, 48)
                    } else if (!USES_LIST(mb_type, 1)) {
                        COLOR(240, 48)
                    } else if (!USES_LIST(mb_type, 0)) {
                        COLOR(0, 48)
                    } else {
                        av_assert2(USES_LIST(mb_type, 0) && USES_LIST(mb_type, 1));
                        COLOR(300,48)
                    }

                    u *= 0x0101010101010101ULL;
                    v *= 0x0101010101010101ULL;
                    for (y = 0; y < block_height; y++) {
                        *(uint64_t *)(pict->data[1] + 8 * mb_x +
                                      (block_height * mb_y + y) * pict->linesize[1]) = u;
                        *(uint64_t *)(pict->data[2] + 8 * mb_x +
                                      (block_height * mb_y + y) * pict->linesize[2]) = v;
                    }

                    // segmentation
                    if (IS_8X8(mb_type) || IS_16X8(mb_type)) {
                        *(uint64_t *)(pict->data[0] + 16 * mb_x + 0 +
                                      (16 * mb_y + 8) * pict->linesize[0]) ^= 0x8080808080808080ULL;
                        *(uint64_t *)(pict->data[0] + 16 * mb_x + 8 +
                                      (16 * mb_y + 8) * pict->linesize[0]) ^= 0x8080808080808080ULL;
                    }
                    if (IS_8X8(mb_type) || IS_8X16(mb_type)) {
                        for (y = 0; y < 16; y++)
                            pict->data[0][16 * mb_x + 8 + (16 * mb_y + y) *
                                          pict->linesize[0]] ^= 0x80;
                    }
                    if (IS_8X8(mb_type) && mv_sample_log2 >= 2) {
                        int dm = 1 << (mv_sample_log2 - 2);
                        for (i = 0; i < 4; i++) {
                            int sx = mb_x * 16 + 8 * (i & 1);
                            int sy = mb_y * 16 + 8 * (i >> 1);
                            int xy = (mb_x * 2 + (i & 1) +
                                     (mb_y * 2 + (i >> 1)) * mv_stride) << (mv_sample_log2 - 1);
                            // FIXME bidir
                            int32_t *mv = (int32_t *) &pict->motion_val[0][xy];
                            if (mv[0] != mv[dm] ||
                                mv[dm * mv_stride] != mv[dm * (mv_stride + 1)])
                                for (y = 0; y < 8; y++)
                                    pict->data[0][sx + 4 + (sy + y) * pict->linesize[0]] ^= 0x80;
                            if (mv[0] != mv[dm * mv_stride] || mv[dm] != mv[dm * (mv_stride + 1)])
                                *(uint64_t *)(pict->data[0] + sx + (sy + 4) *
                                              pict->linesize[0]) ^= 0x8080808080808080ULL;
                        }
                    }

                    if (IS_INTERLACED(mb_type) &&
                        s->codec_id == AV_CODEC_ID_H264) {
                        // hmm
                    }
                }
                s->mbskip_table[mb_index] = 0;
            }
        }
    }
}

static inline int hpel_motion_lowres(MpegEncContext *s,
                                     uint8_t *dest, uint8_t *src,
                                     int field_based, int field_select,
                                     int src_x, int src_y,
                                     int width, int height, int stride,
                                     int h_edge_pos, int v_edge_pos,
                                     int w, int h, h264_chroma_mc_func *pix_op,
                                     int motion_x, int motion_y)
{
    const int lowres   = s->avctx->lowres;
    const int op_index = FFMIN(lowres, 2);
    const int s_mask   = (2 << lowres) - 1;
    int emu = 0;
    int sx, sy;

    if (s->quarter_sample) {
        motion_x /= 2;
        motion_y /= 2;
    }

    sx = motion_x & s_mask;
    sy = motion_y & s_mask;
    src_x += motion_x >> lowres + 1;
    src_y += motion_y >> lowres + 1;

    src   += src_y * stride + src_x;

    if ((unsigned)src_x > FFMAX( h_edge_pos - (!!sx) - w,                 0) ||
        (unsigned)src_y > FFMAX((v_edge_pos >> field_based) - (!!sy) - h, 0)) {
        s->vdsp.emulated_edge_mc(s->edge_emu_buffer, src, s->linesize, w + 1,
                                (h + 1) << field_based, src_x,
                                src_y   << field_based,
                                h_edge_pos,
                                v_edge_pos);
        src = s->edge_emu_buffer;
        emu = 1;
    }

    sx = (sx << 2) >> lowres;
    sy = (sy << 2) >> lowres;
    if (field_select)
        src += s->linesize;
    pix_op[op_index](dest, src, stride, h, sx, sy);
    return emu;
}

/* apply one mpeg motion vector to the three components */
static av_always_inline void mpeg_motion_lowres(MpegEncContext *s,
                                                uint8_t *dest_y,
                                                uint8_t *dest_cb,
                                                uint8_t *dest_cr,
                                                int field_based,
                                                int bottom_field,
                                                int field_select,
                                                uint8_t **ref_picture,
                                                h264_chroma_mc_func *pix_op,
                                                int motion_x, int motion_y,
                                                int h, int mb_y)
{
    uint8_t *ptr_y, *ptr_cb, *ptr_cr;
    int mx, my, src_x, src_y, uvsrc_x, uvsrc_y, uvlinesize, linesize, sx, sy,
        uvsx, uvsy;
    const int lowres     = s->avctx->lowres;
    const int op_index   = FFMIN(lowres-1+s->chroma_x_shift, 2);
    const int block_s    = 8>>lowres;
    const int s_mask     = (2 << lowres) - 1;
    const int h_edge_pos = s->h_edge_pos >> lowres;
    const int v_edge_pos = s->v_edge_pos >> lowres;
    linesize   = s->current_picture.f.linesize[0] << field_based;
    uvlinesize = s->current_picture.f.linesize[1] << field_based;

    // FIXME obviously not perfect but qpel will not work in lowres anyway
    if (s->quarter_sample) {
        motion_x /= 2;
        motion_y /= 2;
    }

    if(field_based){
        motion_y += (bottom_field - field_select)*((1 << lowres)-1);
    }

    sx = motion_x & s_mask;
    sy = motion_y & s_mask;
    src_x = s->mb_x * 2 * block_s + (motion_x >> lowres + 1);
    src_y = (mb_y * 2 * block_s >> field_based) + (motion_y >> lowres + 1);

    if (s->out_format == FMT_H263) {
        uvsx    = ((motion_x >> 1) & s_mask) | (sx & 1);
        uvsy    = ((motion_y >> 1) & s_mask) | (sy & 1);
        uvsrc_x = src_x >> 1;
        uvsrc_y = src_y >> 1;
    } else if (s->out_format == FMT_H261) {
        // even chroma mv's are full pel in H261
        mx      = motion_x / 4;
        my      = motion_y / 4;
        uvsx    = (2 * mx) & s_mask;
        uvsy    = (2 * my) & s_mask;
        uvsrc_x = s->mb_x * block_s + (mx >> lowres);
        uvsrc_y =    mb_y * block_s + (my >> lowres);
    } else {
        if(s->chroma_y_shift){
            mx      = motion_x / 2;
            my      = motion_y / 2;
            uvsx    = mx & s_mask;
            uvsy    = my & s_mask;
            uvsrc_x = s->mb_x * block_s                 + (mx >> lowres + 1);
            uvsrc_y =   (mb_y * block_s >> field_based) + (my >> lowres + 1);
        } else {
            if(s->chroma_x_shift){
            //Chroma422
                mx = motion_x / 2;
                uvsx = mx & s_mask;
                uvsy = motion_y & s_mask;
                uvsrc_y = src_y;
                uvsrc_x = s->mb_x*block_s               + (mx >> (lowres+1));
            } else {
            //Chroma444
                uvsx = motion_x & s_mask;
                uvsy = motion_y & s_mask;
                uvsrc_x = src_x;
                uvsrc_y = src_y;
            }
        }
    }

    ptr_y  = ref_picture[0] + src_y   * linesize   + src_x;
    ptr_cb = ref_picture[1] + uvsrc_y * uvlinesize + uvsrc_x;
    ptr_cr = ref_picture[2] + uvsrc_y * uvlinesize + uvsrc_x;

    if ((unsigned) src_x > FFMAX( h_edge_pos - (!!sx) - 2 * block_s,       0) ||
        (unsigned) src_y > FFMAX((v_edge_pos >> field_based) - (!!sy) - h, 0)) {
        s->vdsp.emulated_edge_mc(s->edge_emu_buffer, ptr_y,
                                linesize >> field_based, 17, 17 + field_based,
                                src_x, src_y << field_based, h_edge_pos,
                                v_edge_pos);
        ptr_y = s->edge_emu_buffer;
        if (!CONFIG_GRAY || !(s->flags & CODEC_FLAG_GRAY)) {
            uint8_t *uvbuf = s->edge_emu_buffer + 18 * s->linesize;
            s->vdsp.emulated_edge_mc(uvbuf , ptr_cb, uvlinesize >> field_based, 9,
                                    9 + field_based,
                                    uvsrc_x, uvsrc_y << field_based,
                                    h_edge_pos >> 1, v_edge_pos >> 1);
            s->vdsp.emulated_edge_mc(uvbuf + 16, ptr_cr, uvlinesize >> field_based, 9,
                                    9 + field_based,
                                    uvsrc_x, uvsrc_y << field_based,
                                    h_edge_pos >> 1, v_edge_pos >> 1);
            ptr_cb = uvbuf;
            ptr_cr = uvbuf + 16;
        }
    }

    // FIXME use this for field pix too instead of the obnoxious hack which changes picture.f.data
    if (bottom_field) {
        dest_y  += s->linesize;
        dest_cb += s->uvlinesize;
        dest_cr += s->uvlinesize;
    }

    if (field_select) {
        ptr_y   += s->linesize;
        ptr_cb  += s->uvlinesize;
        ptr_cr  += s->uvlinesize;
    }

    sx = (sx << 2) >> lowres;
    sy = (sy << 2) >> lowres;
    pix_op[lowres - 1](dest_y, ptr_y, linesize, h, sx, sy);

    if (!CONFIG_GRAY || !(s->flags & CODEC_FLAG_GRAY)) {
        uvsx = (uvsx << 2) >> lowres;
        uvsy = (uvsy << 2) >> lowres;
        if (h >> s->chroma_y_shift) {
            pix_op[op_index](dest_cb, ptr_cb, uvlinesize, h >> s->chroma_y_shift, uvsx, uvsy);
            pix_op[op_index](dest_cr, ptr_cr, uvlinesize, h >> s->chroma_y_shift, uvsx, uvsy);
        }
    }
    // FIXME h261 lowres loop filter
}

static inline void chroma_4mv_motion_lowres(MpegEncContext *s,
                                            uint8_t *dest_cb, uint8_t *dest_cr,
                                            uint8_t **ref_picture,
                                            h264_chroma_mc_func * pix_op,
                                            int mx, int my)
{
    const int lowres     = s->avctx->lowres;
    const int op_index   = FFMIN(lowres, 2);
    const int block_s    = 8 >> lowres;
    const int s_mask     = (2 << lowres) - 1;
    const int h_edge_pos = s->h_edge_pos >> lowres + 1;
    const int v_edge_pos = s->v_edge_pos >> lowres + 1;
    int emu = 0, src_x, src_y, offset, sx, sy;
    uint8_t *ptr;

    if (s->quarter_sample) {
        mx /= 2;
        my /= 2;
    }

    /* In case of 8X8, we construct a single chroma motion vector
       with a special rounding */
    mx = ff_h263_round_chroma(mx);
    my = ff_h263_round_chroma(my);

    sx = mx & s_mask;
    sy = my & s_mask;
    src_x = s->mb_x * block_s + (mx >> lowres + 1);
    src_y = s->mb_y * block_s + (my >> lowres + 1);

    offset = src_y * s->uvlinesize + src_x;
    ptr = ref_picture[1] + offset;
    if (s->flags & CODEC_FLAG_EMU_EDGE) {
        if ((unsigned) src_x > FFMAX(h_edge_pos - (!!sx) - block_s, 0) ||
            (unsigned) src_y > FFMAX(v_edge_pos - (!!sy) - block_s, 0)) {
            s->vdsp.emulated_edge_mc(s->edge_emu_buffer, ptr, s->uvlinesize,
                                    9, 9, src_x, src_y, h_edge_pos, v_edge_pos);
            ptr = s->edge_emu_buffer;
            emu = 1;
        }
    }
    sx = (sx << 2) >> lowres;
    sy = (sy << 2) >> lowres;
    pix_op[op_index](dest_cb, ptr, s->uvlinesize, block_s, sx, sy);

    ptr = ref_picture[2] + offset;
    if (emu) {
        s->vdsp.emulated_edge_mc(s->edge_emu_buffer, ptr, s->uvlinesize, 9, 9,
                                src_x, src_y, h_edge_pos, v_edge_pos);
        ptr = s->edge_emu_buffer;
    }
    pix_op[op_index](dest_cr, ptr, s->uvlinesize, block_s, sx, sy);
}

/**
 * motion compensation of a single macroblock
 * @param s context
 * @param dest_y luma destination pointer
 * @param dest_cb chroma cb/u destination pointer
 * @param dest_cr chroma cr/v destination pointer
 * @param dir direction (0->forward, 1->backward)
 * @param ref_picture array[3] of pointers to the 3 planes of the reference picture
 * @param pix_op halfpel motion compensation function (average or put normally)
 * the motion vectors are taken from s->mv and the MV type from s->mv_type
 */
static inline void MPV_motion_lowres(MpegEncContext *s,
                                     uint8_t *dest_y, uint8_t *dest_cb,
                                     uint8_t *dest_cr,
                                     int dir, uint8_t **ref_picture,
                                     h264_chroma_mc_func *pix_op)
{
    int mx, my;
    int mb_x, mb_y, i;
    const int lowres  = s->avctx->lowres;
    const int block_s = 8 >>lowres;

    mb_x = s->mb_x;
    mb_y = s->mb_y;

    switch (s->mv_type) {
    case MV_TYPE_16X16:
        mpeg_motion_lowres(s, dest_y, dest_cb, dest_cr,
                           0, 0, 0,
                           ref_picture, pix_op,
                           s->mv[dir][0][0], s->mv[dir][0][1],
                           2 * block_s, mb_y);
        break;
    case MV_TYPE_8X8:
        mx = 0;
        my = 0;
        for (i = 0; i < 4; i++) {
            hpel_motion_lowres(s, dest_y + ((i & 1) + (i >> 1) *
                               s->linesize) * block_s,
                               ref_picture[0], 0, 0,
                               (2 * mb_x + (i & 1)) * block_s,
                               (2 * mb_y + (i >> 1)) * block_s,
                               s->width, s->height, s->linesize,
                               s->h_edge_pos >> lowres, s->v_edge_pos >> lowres,
                               block_s, block_s, pix_op,
                               s->mv[dir][i][0], s->mv[dir][i][1]);

            mx += s->mv[dir][i][0];
            my += s->mv[dir][i][1];
        }

        if (!CONFIG_GRAY || !(s->flags & CODEC_FLAG_GRAY))
            chroma_4mv_motion_lowres(s, dest_cb, dest_cr, ref_picture,
                                     pix_op, mx, my);
        break;
    case MV_TYPE_FIELD:
        if (s->picture_structure == PICT_FRAME) {
            /* top field */
            mpeg_motion_lowres(s, dest_y, dest_cb, dest_cr,
                               1, 0, s->field_select[dir][0],
                               ref_picture, pix_op,
                               s->mv[dir][0][0], s->mv[dir][0][1],
                               block_s, mb_y);
            /* bottom field */
            mpeg_motion_lowres(s, dest_y, dest_cb, dest_cr,
                               1, 1, s->field_select[dir][1],
                               ref_picture, pix_op,
                               s->mv[dir][1][0], s->mv[dir][1][1],
                               block_s, mb_y);
        } else {
            if (s->picture_structure != s->field_select[dir][0] + 1 &&
                s->pict_type != AV_PICTURE_TYPE_B && !s->first_field) {
                ref_picture = s->current_picture_ptr->f.data;

            }
            mpeg_motion_lowres(s, dest_y, dest_cb, dest_cr,
                               0, 0, s->field_select[dir][0],
                               ref_picture, pix_op,
                               s->mv[dir][0][0],
                               s->mv[dir][0][1], 2 * block_s, mb_y >> 1);
            }
        break;
    case MV_TYPE_16X8:
        for (i = 0; i < 2; i++) {
            uint8_t **ref2picture;

            if (s->picture_structure == s->field_select[dir][i] + 1 ||
                s->pict_type == AV_PICTURE_TYPE_B || s->first_field) {
                ref2picture = ref_picture;
            } else {
                ref2picture = s->current_picture_ptr->f.data;
            }

            mpeg_motion_lowres(s, dest_y, dest_cb, dest_cr,
                               0, 0, s->field_select[dir][i],
                               ref2picture, pix_op,
                               s->mv[dir][i][0], s->mv[dir][i][1] +
                               2 * block_s * i, block_s, mb_y >> 1);

            dest_y  +=  2 * block_s *  s->linesize;
            dest_cb += (2 * block_s >> s->chroma_y_shift) * s->uvlinesize;
            dest_cr += (2 * block_s >> s->chroma_y_shift) * s->uvlinesize;
        }
        break;
    case MV_TYPE_DMV:
        if (s->picture_structure == PICT_FRAME) {
            for (i = 0; i < 2; i++) {
                int j;
                for (j = 0; j < 2; j++) {
                    mpeg_motion_lowres(s, dest_y, dest_cb, dest_cr,
                                       1, j, j ^ i,
                                       ref_picture, pix_op,
                                       s->mv[dir][2 * i + j][0],
                                       s->mv[dir][2 * i + j][1],
                                       block_s, mb_y);
                }
                pix_op = s->dsp.avg_h264_chroma_pixels_tab;
            }
        } else {
            for (i = 0; i < 2; i++) {
                mpeg_motion_lowres(s, dest_y, dest_cb, dest_cr,
                                   0, 0, s->picture_structure != i + 1,
                                   ref_picture, pix_op,
                                   s->mv[dir][2 * i][0],s->mv[dir][2 * i][1],
                                   2 * block_s, mb_y >> 1);

                // after put we make avg of the same block
                pix_op = s->dsp.avg_h264_chroma_pixels_tab;

                // opposite parity is always in the same
                // frame if this is second field
                if (!s->first_field) {
                    ref_picture = s->current_picture_ptr->f.data;
                }
            }
        }
        break;
    default:
        av_assert2(0);
    }
}

/**
 * find the lowest MB row referenced in the MVs
 */
int ff_MPV_lowest_referenced_row(MpegEncContext *s, int dir)
{
    int my_max = INT_MIN, my_min = INT_MAX, qpel_shift = !s->quarter_sample;
    int my, off, i, mvs;

    if (s->picture_structure != PICT_FRAME || s->mcsel)
        goto unhandled;

    switch (s->mv_type) {
        case MV_TYPE_16X16:
            mvs = 1;
            break;
        case MV_TYPE_16X8:
            mvs = 2;
            break;
        case MV_TYPE_8X8:
            mvs = 4;
            break;
        default:
            goto unhandled;
    }

    for (i = 0; i < mvs; i++) {
        my = s->mv[dir][i][1]<<qpel_shift;
        my_max = FFMAX(my_max, my);
        my_min = FFMIN(my_min, my);
    }

    off = (FFMAX(-my_min, my_max) + 63) >> 6;

    return FFMIN(FFMAX(s->mb_y + off, 0), s->mb_height-1);
unhandled:
    return s->mb_height-1;
}

/* put block[] to dest[] */
static inline void put_dct(MpegEncContext *s,
                           int16_t *block, int i, uint8_t *dest, int line_size, int qscale)
{
    s->dct_unquantize_intra(s, block, i, qscale);
    s->dsp.idct_put (dest, line_size, block);
}

/* add block[] to dest[] */
static inline void add_dct(MpegEncContext *s,
                           int16_t *block, int i, uint8_t *dest, int line_size)
{
    if (s->block_last_index[i] >= 0) {
        s->dsp.idct_add (dest, line_size, block);
    }
}

static inline void add_dequant_dct(MpegEncContext *s,
                           int16_t *block, int i, uint8_t *dest, int line_size, int qscale)
{
    if (s->block_last_index[i] >= 0) {
        s->dct_unquantize_inter(s, block, i, qscale);

        s->dsp.idct_add (dest, line_size, block);
    }
}

/**
 * Clean dc, ac, coded_block for the current non-intra MB.
 */
void ff_clean_intra_table_entries(MpegEncContext *s)
{
    int wrap = s->b8_stride;
    int xy = s->block_index[0];

    s->dc_val[0][xy           ] =
    s->dc_val[0][xy + 1       ] =
    s->dc_val[0][xy     + wrap] =
    s->dc_val[0][xy + 1 + wrap] = 1024;
    /* ac pred */
    memset(s->ac_val[0][xy       ], 0, 32 * sizeof(int16_t));
    memset(s->ac_val[0][xy + wrap], 0, 32 * sizeof(int16_t));
    if (s->msmpeg4_version>=3) {
        s->coded_block[xy           ] =
        s->coded_block[xy + 1       ] =
        s->coded_block[xy     + wrap] =
        s->coded_block[xy + 1 + wrap] = 0;
    }
    /* chroma */
    wrap = s->mb_stride;
    xy = s->mb_x + s->mb_y * wrap;
    s->dc_val[1][xy] =
    s->dc_val[2][xy] = 1024;
    /* ac pred */
    memset(s->ac_val[1][xy], 0, 16 * sizeof(int16_t));
    memset(s->ac_val[2][xy], 0, 16 * sizeof(int16_t));

    s->mbintra_table[xy]= 0;
}

/* generic function called after a macroblock has been parsed by the
   decoder or after it has been encoded by the encoder.

   Important variables used:
   s->mb_intra : true if intra macroblock
   s->mv_dir   : motion vector direction
   s->mv_type  : motion vector type
   s->mv       : motion vector
   s->interlaced_dct : true if interlaced dct used (mpeg2)
 */
static av_always_inline
<<<<<<< HEAD
void MPV_decode_mb_internal(MpegEncContext *s, DCTELEM block[12][64],
                            int lowres_flag, int is_mpeg12)
=======
void MPV_decode_mb_internal(MpegEncContext *s, int16_t block[12][64],
                            int is_mpeg12)
>>>>>>> 88bd7fdc
{
    const int mb_xy = s->mb_y * s->mb_stride + s->mb_x;
    if(CONFIG_MPEG_XVMC_DECODER && s->avctx->xvmc_acceleration){
        ff_xvmc_decode_mb(s);//xvmc uses pblocks
        return;
    }

    if(s->avctx->debug&FF_DEBUG_DCT_COEFF) {
       /* save DCT coefficients */
       int i,j;
       int16_t *dct = &s->current_picture.f.dct_coeff[mb_xy * 64 * 6];
       av_log(s->avctx, AV_LOG_DEBUG, "DCT coeffs of MB at %dx%d:\n", s->mb_x, s->mb_y);
       for(i=0; i<6; i++){
           for(j=0; j<64; j++){
               *dct++ = block[i][s->dsp.idct_permutation[j]];
               av_log(s->avctx, AV_LOG_DEBUG, "%5d", dct[-1]);
           }
           av_log(s->avctx, AV_LOG_DEBUG, "\n");
       }
    }

    s->current_picture.f.qscale_table[mb_xy] = s->qscale;

    /* update DC predictors for P macroblocks */
    if (!s->mb_intra) {
        if (!is_mpeg12 && (s->h263_pred || s->h263_aic)) {
            if(s->mbintra_table[mb_xy])
                ff_clean_intra_table_entries(s);
        } else {
            s->last_dc[0] =
            s->last_dc[1] =
            s->last_dc[2] = 128 << s->intra_dc_precision;
        }
    }
    else if (!is_mpeg12 && (s->h263_pred || s->h263_aic))
        s->mbintra_table[mb_xy]=1;

    if ((s->flags&CODEC_FLAG_PSNR) || !(s->encoding && (s->intra_only || s->pict_type==AV_PICTURE_TYPE_B) && s->avctx->mb_decision != FF_MB_DECISION_RD)) { //FIXME precalc
        uint8_t *dest_y, *dest_cb, *dest_cr;
        int dct_linesize, dct_offset;
        op_pixels_func (*op_pix)[4];
        qpel_mc_func (*op_qpix)[16];
        const int linesize   = s->current_picture.f.linesize[0]; //not s->linesize as this would be wrong for field pics
        const int uvlinesize = s->current_picture.f.linesize[1];
        const int readable= s->pict_type != AV_PICTURE_TYPE_B || s->encoding || s->avctx->draw_horiz_band || lowres_flag;
        const int block_size= lowres_flag ? 8>>s->avctx->lowres : 8;

        /* avoid copy if macroblock skipped in last frame too */
        /* skip only during decoding as we might trash the buffers during encoding a bit */
        if(!s->encoding){
            uint8_t *mbskip_ptr = &s->mbskip_table[mb_xy];

            if (s->mb_skipped) {
                s->mb_skipped= 0;
                av_assert2(s->pict_type!=AV_PICTURE_TYPE_I);
                *mbskip_ptr = 1;
            } else if(!s->current_picture.f.reference) {
                *mbskip_ptr = 1;
            } else{
                *mbskip_ptr = 0; /* not skipped */
            }
        }

        dct_linesize = linesize << s->interlaced_dct;
        dct_offset   = s->interlaced_dct ? linesize : linesize * block_size;

        if(readable){
            dest_y=  s->dest[0];
            dest_cb= s->dest[1];
            dest_cr= s->dest[2];
        }else{
            dest_y = s->b_scratchpad;
            dest_cb= s->b_scratchpad+16*linesize;
            dest_cr= s->b_scratchpad+32*linesize;
        }

        if (!s->mb_intra) {
            /* motion handling */
            /* decoding or more than one mb_type (MC was already done otherwise) */
            if(!s->encoding){

                if(HAVE_THREADS && s->avctx->active_thread_type&FF_THREAD_FRAME) {
                    if (s->mv_dir & MV_DIR_FORWARD) {
                        ff_thread_await_progress(&s->last_picture_ptr->f,
                                                 ff_MPV_lowest_referenced_row(s, 0),
                                                 0);
                    }
                    if (s->mv_dir & MV_DIR_BACKWARD) {
                        ff_thread_await_progress(&s->next_picture_ptr->f,
                                                 ff_MPV_lowest_referenced_row(s, 1),
                                                 0);
                    }
                }

                if(lowres_flag){
                    h264_chroma_mc_func *op_pix = s->dsp.put_h264_chroma_pixels_tab;

                    if (s->mv_dir & MV_DIR_FORWARD) {
                        MPV_motion_lowres(s, dest_y, dest_cb, dest_cr, 0, s->last_picture.f.data, op_pix);
                        op_pix = s->dsp.avg_h264_chroma_pixels_tab;
                    }
                    if (s->mv_dir & MV_DIR_BACKWARD) {
                        MPV_motion_lowres(s, dest_y, dest_cb, dest_cr, 1, s->next_picture.f.data, op_pix);
                    }
                }else{
                    op_qpix= s->me.qpel_put;
                    if ((!s->no_rounding) || s->pict_type==AV_PICTURE_TYPE_B){
                        op_pix = s->dsp.put_pixels_tab;
                    }else{
                        op_pix = s->dsp.put_no_rnd_pixels_tab;
                    }
                    if (s->mv_dir & MV_DIR_FORWARD) {
                        ff_MPV_motion(s, dest_y, dest_cb, dest_cr, 0, s->last_picture.f.data, op_pix, op_qpix);
                        op_pix = s->dsp.avg_pixels_tab;
                        op_qpix= s->me.qpel_avg;
                    }
                    if (s->mv_dir & MV_DIR_BACKWARD) {
                        ff_MPV_motion(s, dest_y, dest_cb, dest_cr, 1, s->next_picture.f.data, op_pix, op_qpix);
                    }
                }
            }

            /* skip dequant / idct if we are really late ;) */
            if(s->avctx->skip_idct){
                if(  (s->avctx->skip_idct >= AVDISCARD_NONREF && s->pict_type == AV_PICTURE_TYPE_B)
                   ||(s->avctx->skip_idct >= AVDISCARD_NONKEY && s->pict_type != AV_PICTURE_TYPE_I)
                   || s->avctx->skip_idct >= AVDISCARD_ALL)
                    goto skip_idct;
            }

            /* add dct residue */
            if(s->encoding || !(   s->msmpeg4_version || s->codec_id==AV_CODEC_ID_MPEG1VIDEO || s->codec_id==AV_CODEC_ID_MPEG2VIDEO
                                || (s->codec_id==AV_CODEC_ID_MPEG4 && !s->mpeg_quant))){
                add_dequant_dct(s, block[0], 0, dest_y                          , dct_linesize, s->qscale);
                add_dequant_dct(s, block[1], 1, dest_y              + block_size, dct_linesize, s->qscale);
                add_dequant_dct(s, block[2], 2, dest_y + dct_offset             , dct_linesize, s->qscale);
                add_dequant_dct(s, block[3], 3, dest_y + dct_offset + block_size, dct_linesize, s->qscale);

                if(!CONFIG_GRAY || !(s->flags&CODEC_FLAG_GRAY)){
                    if (s->chroma_y_shift){
                        add_dequant_dct(s, block[4], 4, dest_cb, uvlinesize, s->chroma_qscale);
                        add_dequant_dct(s, block[5], 5, dest_cr, uvlinesize, s->chroma_qscale);
                    }else{
                        dct_linesize >>= 1;
                        dct_offset >>=1;
                        add_dequant_dct(s, block[4], 4, dest_cb,              dct_linesize, s->chroma_qscale);
                        add_dequant_dct(s, block[5], 5, dest_cr,              dct_linesize, s->chroma_qscale);
                        add_dequant_dct(s, block[6], 6, dest_cb + dct_offset, dct_linesize, s->chroma_qscale);
                        add_dequant_dct(s, block[7], 7, dest_cr + dct_offset, dct_linesize, s->chroma_qscale);
                    }
                }
            } else if(is_mpeg12 || (s->codec_id != AV_CODEC_ID_WMV2)){
                add_dct(s, block[0], 0, dest_y                          , dct_linesize);
                add_dct(s, block[1], 1, dest_y              + block_size, dct_linesize);
                add_dct(s, block[2], 2, dest_y + dct_offset             , dct_linesize);
                add_dct(s, block[3], 3, dest_y + dct_offset + block_size, dct_linesize);

                if(!CONFIG_GRAY || !(s->flags&CODEC_FLAG_GRAY)){
                    if(s->chroma_y_shift){//Chroma420
                        add_dct(s, block[4], 4, dest_cb, uvlinesize);
                        add_dct(s, block[5], 5, dest_cr, uvlinesize);
                    }else{
                        //chroma422
                        dct_linesize = uvlinesize << s->interlaced_dct;
                        dct_offset   = s->interlaced_dct ? uvlinesize : uvlinesize*block_size;

                        add_dct(s, block[4], 4, dest_cb, dct_linesize);
                        add_dct(s, block[5], 5, dest_cr, dct_linesize);
                        add_dct(s, block[6], 6, dest_cb+dct_offset, dct_linesize);
                        add_dct(s, block[7], 7, dest_cr+dct_offset, dct_linesize);
                        if(!s->chroma_x_shift){//Chroma444
                            add_dct(s, block[8], 8, dest_cb+block_size, dct_linesize);
                            add_dct(s, block[9], 9, dest_cr+block_size, dct_linesize);
                            add_dct(s, block[10], 10, dest_cb+block_size+dct_offset, dct_linesize);
                            add_dct(s, block[11], 11, dest_cr+block_size+dct_offset, dct_linesize);
                        }
                    }
                }//fi gray
            }
            else if (CONFIG_WMV2_DECODER || CONFIG_WMV2_ENCODER) {
                ff_wmv2_add_mb(s, block, dest_y, dest_cb, dest_cr);
            }
        } else {
            /* dct only in intra block */
            if(s->encoding || !(s->codec_id==AV_CODEC_ID_MPEG1VIDEO || s->codec_id==AV_CODEC_ID_MPEG2VIDEO)){
                put_dct(s, block[0], 0, dest_y                          , dct_linesize, s->qscale);
                put_dct(s, block[1], 1, dest_y              + block_size, dct_linesize, s->qscale);
                put_dct(s, block[2], 2, dest_y + dct_offset             , dct_linesize, s->qscale);
                put_dct(s, block[3], 3, dest_y + dct_offset + block_size, dct_linesize, s->qscale);

                if(!CONFIG_GRAY || !(s->flags&CODEC_FLAG_GRAY)){
                    if(s->chroma_y_shift){
                        put_dct(s, block[4], 4, dest_cb, uvlinesize, s->chroma_qscale);
                        put_dct(s, block[5], 5, dest_cr, uvlinesize, s->chroma_qscale);
                    }else{
                        dct_offset >>=1;
                        dct_linesize >>=1;
                        put_dct(s, block[4], 4, dest_cb,              dct_linesize, s->chroma_qscale);
                        put_dct(s, block[5], 5, dest_cr,              dct_linesize, s->chroma_qscale);
                        put_dct(s, block[6], 6, dest_cb + dct_offset, dct_linesize, s->chroma_qscale);
                        put_dct(s, block[7], 7, dest_cr + dct_offset, dct_linesize, s->chroma_qscale);
                    }
                }
            }else{
                s->dsp.idct_put(dest_y                          , dct_linesize, block[0]);
                s->dsp.idct_put(dest_y              + block_size, dct_linesize, block[1]);
                s->dsp.idct_put(dest_y + dct_offset             , dct_linesize, block[2]);
                s->dsp.idct_put(dest_y + dct_offset + block_size, dct_linesize, block[3]);

                if(!CONFIG_GRAY || !(s->flags&CODEC_FLAG_GRAY)){
                    if(s->chroma_y_shift){
                        s->dsp.idct_put(dest_cb, uvlinesize, block[4]);
                        s->dsp.idct_put(dest_cr, uvlinesize, block[5]);
                    }else{

                        dct_linesize = uvlinesize << s->interlaced_dct;
                        dct_offset   = s->interlaced_dct? uvlinesize : uvlinesize*block_size;

                        s->dsp.idct_put(dest_cb,              dct_linesize, block[4]);
                        s->dsp.idct_put(dest_cr,              dct_linesize, block[5]);
                        s->dsp.idct_put(dest_cb + dct_offset, dct_linesize, block[6]);
                        s->dsp.idct_put(dest_cr + dct_offset, dct_linesize, block[7]);
                        if(!s->chroma_x_shift){//Chroma444
                            s->dsp.idct_put(dest_cb + block_size,              dct_linesize, block[8]);
                            s->dsp.idct_put(dest_cr + block_size,              dct_linesize, block[9]);
                            s->dsp.idct_put(dest_cb + block_size + dct_offset, dct_linesize, block[10]);
                            s->dsp.idct_put(dest_cr + block_size + dct_offset, dct_linesize, block[11]);
                        }
                    }
                }//gray
            }
        }
skip_idct:
        if(!readable){
            s->dsp.put_pixels_tab[0][0](s->dest[0], dest_y ,   linesize,16);
            s->dsp.put_pixels_tab[s->chroma_x_shift][0](s->dest[1], dest_cb, uvlinesize,16 >> s->chroma_y_shift);
            s->dsp.put_pixels_tab[s->chroma_x_shift][0](s->dest[2], dest_cr, uvlinesize,16 >> s->chroma_y_shift);
        }
    }
}

void ff_MPV_decode_mb(MpegEncContext *s, int16_t block[12][64]){
#if !CONFIG_SMALL
    if(s->out_format == FMT_MPEG1) {
        if(s->avctx->lowres) MPV_decode_mb_internal(s, block, 1, 1);
        else                 MPV_decode_mb_internal(s, block, 0, 1);
    } else
#endif
    if(s->avctx->lowres) MPV_decode_mb_internal(s, block, 1, 0);
    else                  MPV_decode_mb_internal(s, block, 0, 0);
}

/**
 * @param h is the normal height, this will be reduced automatically if needed for the last row
 */
void ff_draw_horiz_band(MpegEncContext *s, int y, int h){
    const int field_pic= s->picture_structure != PICT_FRAME;
    if(field_pic){
        h <<= 1;
        y <<= 1;
    }

    if (!s->avctx->hwaccel
       && !(s->avctx->codec->capabilities&CODEC_CAP_HWACCEL_VDPAU)
       && s->unrestricted_mv
       && s->current_picture.f.reference
       && !s->intra_only
       && !(s->flags&CODEC_FLAG_EMU_EDGE)) {
        const AVPixFmtDescriptor *desc = av_pix_fmt_desc_get(s->avctx->pix_fmt);
        int sides = 0, edge_h;
        int hshift = desc->log2_chroma_w;
        int vshift = desc->log2_chroma_h;
        if (y==0) sides |= EDGE_TOP;
        if (y + h >= s->v_edge_pos) sides |= EDGE_BOTTOM;

        edge_h= FFMIN(h, s->v_edge_pos - y);

        s->dsp.draw_edges(s->current_picture_ptr->f.data[0] +  y         *s->linesize,
                          s->linesize,           s->h_edge_pos,         edge_h,
                          EDGE_WIDTH,            EDGE_WIDTH,            sides);
        s->dsp.draw_edges(s->current_picture_ptr->f.data[1] + (y>>vshift)*s->uvlinesize,
                          s->uvlinesize,         s->h_edge_pos>>hshift, edge_h>>vshift,
                          EDGE_WIDTH>>hshift,    EDGE_WIDTH>>vshift,    sides);
        s->dsp.draw_edges(s->current_picture_ptr->f.data[2] + (y>>vshift)*s->uvlinesize,
                          s->uvlinesize,         s->h_edge_pos>>hshift, edge_h>>vshift,
                          EDGE_WIDTH>>hshift,    EDGE_WIDTH>>vshift,    sides);
    }

    h= FFMIN(h, s->avctx->height - y);

    if(field_pic && s->first_field && !(s->avctx->slice_flags&SLICE_FLAG_ALLOW_FIELD)) return;

    if (s->avctx->draw_horiz_band) {
        AVFrame *src;
        int offset[AV_NUM_DATA_POINTERS];
        int i;

        if(s->pict_type==AV_PICTURE_TYPE_B || s->low_delay || (s->avctx->slice_flags&SLICE_FLAG_CODED_ORDER))
            src = &s->current_picture_ptr->f;
        else if(s->last_picture_ptr)
            src = &s->last_picture_ptr->f;
        else
            return;

        if(s->pict_type==AV_PICTURE_TYPE_B && s->picture_structure == PICT_FRAME && s->out_format != FMT_H264){
            for (i = 0; i < AV_NUM_DATA_POINTERS; i++)
                offset[i] = 0;
        }else{
            offset[0]= y * s->linesize;
            offset[1]=
            offset[2]= (y >> s->chroma_y_shift) * s->uvlinesize;
            for (i = 3; i < AV_NUM_DATA_POINTERS; i++)
                offset[i] = 0;
        }

        emms_c();

        s->avctx->draw_horiz_band(s->avctx, src, offset,
                                  y, s->picture_structure, h);
    }
}

void ff_init_block_index(MpegEncContext *s){ //FIXME maybe rename
    const int linesize   = s->current_picture.f.linesize[0]; //not s->linesize as this would be wrong for field pics
    const int uvlinesize = s->current_picture.f.linesize[1];
    const int mb_size= 4 - s->avctx->lowres;

    s->block_index[0]= s->b8_stride*(s->mb_y*2    ) - 2 + s->mb_x*2;
    s->block_index[1]= s->b8_stride*(s->mb_y*2    ) - 1 + s->mb_x*2;
    s->block_index[2]= s->b8_stride*(s->mb_y*2 + 1) - 2 + s->mb_x*2;
    s->block_index[3]= s->b8_stride*(s->mb_y*2 + 1) - 1 + s->mb_x*2;
    s->block_index[4]= s->mb_stride*(s->mb_y + 1)                + s->b8_stride*s->mb_height*2 + s->mb_x - 1;
    s->block_index[5]= s->mb_stride*(s->mb_y + s->mb_height + 2) + s->b8_stride*s->mb_height*2 + s->mb_x - 1;
    //block_index is not used by mpeg2, so it is not affected by chroma_format

    s->dest[0] = s->current_picture.f.data[0] + ((s->mb_x - 1) <<  mb_size);
    s->dest[1] = s->current_picture.f.data[1] + ((s->mb_x - 1) << (mb_size - s->chroma_x_shift));
    s->dest[2] = s->current_picture.f.data[2] + ((s->mb_x - 1) << (mb_size - s->chroma_x_shift));

    if(!(s->pict_type==AV_PICTURE_TYPE_B && s->avctx->draw_horiz_band && s->picture_structure==PICT_FRAME))
    {
        if(s->picture_structure==PICT_FRAME){
        s->dest[0] += s->mb_y *   linesize << mb_size;
        s->dest[1] += s->mb_y * uvlinesize << (mb_size - s->chroma_y_shift);
        s->dest[2] += s->mb_y * uvlinesize << (mb_size - s->chroma_y_shift);
        }else{
            s->dest[0] += (s->mb_y>>1) *   linesize << mb_size;
            s->dest[1] += (s->mb_y>>1) * uvlinesize << (mb_size - s->chroma_y_shift);
            s->dest[2] += (s->mb_y>>1) * uvlinesize << (mb_size - s->chroma_y_shift);
            av_assert1((s->mb_y&1) == (s->picture_structure == PICT_BOTTOM_FIELD));
        }
    }
}

void ff_mpeg_flush(AVCodecContext *avctx){
    int i;
    MpegEncContext *s = avctx->priv_data;

    if(s==NULL || s->picture==NULL)
        return;

    for(i=0; i<s->picture_count; i++){
       if (s->picture[i].f.data[0] &&
           (s->picture[i].f.type == FF_BUFFER_TYPE_INTERNAL ||
            s->picture[i].f.type == FF_BUFFER_TYPE_USER))
        free_frame_buffer(s, &s->picture[i]);
    }
    s->current_picture_ptr = s->last_picture_ptr = s->next_picture_ptr = NULL;

    s->mb_x= s->mb_y= 0;
    s->closed_gop= 0;

    s->parse_context.state= -1;
    s->parse_context.frame_start_found= 0;
    s->parse_context.overread= 0;
    s->parse_context.overread_index= 0;
    s->parse_context.index= 0;
    s->parse_context.last_index= 0;
    s->bitstream_buffer_size=0;
    s->pp_time=0;
}

static void dct_unquantize_mpeg1_intra_c(MpegEncContext *s,
                                   int16_t *block, int n, int qscale)
{
    int i, level, nCoeffs;
    const uint16_t *quant_matrix;

    nCoeffs= s->block_last_index[n];

    block[0] *= n < 4 ? s->y_dc_scale : s->c_dc_scale;
    /* XXX: only mpeg1 */
    quant_matrix = s->intra_matrix;
    for(i=1;i<=nCoeffs;i++) {
        int j= s->intra_scantable.permutated[i];
        level = block[j];
        if (level) {
            if (level < 0) {
                level = -level;
                level = (int)(level * qscale * quant_matrix[j]) >> 3;
                level = (level - 1) | 1;
                level = -level;
            } else {
                level = (int)(level * qscale * quant_matrix[j]) >> 3;
                level = (level - 1) | 1;
            }
            block[j] = level;
        }
    }
}

static void dct_unquantize_mpeg1_inter_c(MpegEncContext *s,
                                   int16_t *block, int n, int qscale)
{
    int i, level, nCoeffs;
    const uint16_t *quant_matrix;

    nCoeffs= s->block_last_index[n];

    quant_matrix = s->inter_matrix;
    for(i=0; i<=nCoeffs; i++) {
        int j= s->intra_scantable.permutated[i];
        level = block[j];
        if (level) {
            if (level < 0) {
                level = -level;
                level = (((level << 1) + 1) * qscale *
                         ((int) (quant_matrix[j]))) >> 4;
                level = (level - 1) | 1;
                level = -level;
            } else {
                level = (((level << 1) + 1) * qscale *
                         ((int) (quant_matrix[j]))) >> 4;
                level = (level - 1) | 1;
            }
            block[j] = level;
        }
    }
}

static void dct_unquantize_mpeg2_intra_c(MpegEncContext *s,
                                   int16_t *block, int n, int qscale)
{
    int i, level, nCoeffs;
    const uint16_t *quant_matrix;

    if(s->alternate_scan) nCoeffs= 63;
    else nCoeffs= s->block_last_index[n];

    block[0] *= n < 4 ? s->y_dc_scale : s->c_dc_scale;
    quant_matrix = s->intra_matrix;
    for(i=1;i<=nCoeffs;i++) {
        int j= s->intra_scantable.permutated[i];
        level = block[j];
        if (level) {
            if (level < 0) {
                level = -level;
                level = (int)(level * qscale * quant_matrix[j]) >> 3;
                level = -level;
            } else {
                level = (int)(level * qscale * quant_matrix[j]) >> 3;
            }
            block[j] = level;
        }
    }
}

static void dct_unquantize_mpeg2_intra_bitexact(MpegEncContext *s,
                                   int16_t *block, int n, int qscale)
{
    int i, level, nCoeffs;
    const uint16_t *quant_matrix;
    int sum=-1;

    if(s->alternate_scan) nCoeffs= 63;
    else nCoeffs= s->block_last_index[n];

    block[0] *= n < 4 ? s->y_dc_scale : s->c_dc_scale;
    sum += block[0];
    quant_matrix = s->intra_matrix;
    for(i=1;i<=nCoeffs;i++) {
        int j= s->intra_scantable.permutated[i];
        level = block[j];
        if (level) {
            if (level < 0) {
                level = -level;
                level = (int)(level * qscale * quant_matrix[j]) >> 3;
                level = -level;
            } else {
                level = (int)(level * qscale * quant_matrix[j]) >> 3;
            }
            block[j] = level;
            sum+=level;
        }
    }
    block[63]^=sum&1;
}

static void dct_unquantize_mpeg2_inter_c(MpegEncContext *s,
                                   int16_t *block, int n, int qscale)
{
    int i, level, nCoeffs;
    const uint16_t *quant_matrix;
    int sum=-1;

    if(s->alternate_scan) nCoeffs= 63;
    else nCoeffs= s->block_last_index[n];

    quant_matrix = s->inter_matrix;
    for(i=0; i<=nCoeffs; i++) {
        int j= s->intra_scantable.permutated[i];
        level = block[j];
        if (level) {
            if (level < 0) {
                level = -level;
                level = (((level << 1) + 1) * qscale *
                         ((int) (quant_matrix[j]))) >> 4;
                level = -level;
            } else {
                level = (((level << 1) + 1) * qscale *
                         ((int) (quant_matrix[j]))) >> 4;
            }
            block[j] = level;
            sum+=level;
        }
    }
    block[63]^=sum&1;
}

static void dct_unquantize_h263_intra_c(MpegEncContext *s,
                                  int16_t *block, int n, int qscale)
{
    int i, level, qmul, qadd;
    int nCoeffs;

    assert(s->block_last_index[n]>=0);

    qmul = qscale << 1;

    if (!s->h263_aic) {
        block[0] *= n < 4 ? s->y_dc_scale : s->c_dc_scale;
        qadd = (qscale - 1) | 1;
    }else{
        qadd = 0;
    }
    if(s->ac_pred)
        nCoeffs=63;
    else
        nCoeffs= s->inter_scantable.raster_end[ s->block_last_index[n] ];

    for(i=1; i<=nCoeffs; i++) {
        level = block[i];
        if (level) {
            if (level < 0) {
                level = level * qmul - qadd;
            } else {
                level = level * qmul + qadd;
            }
            block[i] = level;
        }
    }
}

static void dct_unquantize_h263_inter_c(MpegEncContext *s,
                                  int16_t *block, int n, int qscale)
{
    int i, level, qmul, qadd;
    int nCoeffs;

    assert(s->block_last_index[n]>=0);

    qadd = (qscale - 1) | 1;
    qmul = qscale << 1;

    nCoeffs= s->inter_scantable.raster_end[ s->block_last_index[n] ];

    for(i=0; i<=nCoeffs; i++) {
        level = block[i];
        if (level) {
            if (level < 0) {
                level = level * qmul - qadd;
            } else {
                level = level * qmul + qadd;
            }
            block[i] = level;
        }
    }
}

/**
 * set qscale and update qscale dependent variables.
 */
void ff_set_qscale(MpegEncContext * s, int qscale)
{
    if (qscale < 1)
        qscale = 1;
    else if (qscale > 31)
        qscale = 31;

    s->qscale = qscale;
    s->chroma_qscale= s->chroma_qscale_table[qscale];

    s->y_dc_scale= s->y_dc_scale_table[ qscale ];
    s->c_dc_scale= s->c_dc_scale_table[ s->chroma_qscale ];
}

void ff_MPV_report_decode_progress(MpegEncContext *s)
{
    if (s->pict_type != AV_PICTURE_TYPE_B && !s->partitioned_frame && !s->error_occurred)
        ff_thread_report_progress(&s->current_picture_ptr->f, s->mb_y, 0);
}<|MERGE_RESOLUTION|>--- conflicted
+++ resolved
@@ -2503,13 +2503,8 @@
    s->interlaced_dct : true if interlaced dct used (mpeg2)
  */
 static av_always_inline
-<<<<<<< HEAD
-void MPV_decode_mb_internal(MpegEncContext *s, DCTELEM block[12][64],
+void MPV_decode_mb_internal(MpegEncContext *s, int16_t block[12][64],
                             int lowres_flag, int is_mpeg12)
-=======
-void MPV_decode_mb_internal(MpegEncContext *s, int16_t block[12][64],
-                            int is_mpeg12)
->>>>>>> 88bd7fdc
 {
     const int mb_xy = s->mb_y * s->mb_stride + s->mb_x;
     if(CONFIG_MPEG_XVMC_DECODER && s->avctx->xvmc_acceleration){
