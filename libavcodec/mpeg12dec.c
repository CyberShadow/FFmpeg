--- conflicted
+++ resolved
@@ -1303,10 +1303,10 @@
 // res_change_ffmpeg_aspect.ts 4/3 225/44 ->4/3
 // widescreen-issue562.mpg 4/3 16/9 -> 16/9
 //                s->avctx->sample_aspect_ratio = av_mul_q(s->avctx->sample_aspect_ratio, (AVRational) {s->width, s->height});
-                av_dlog(avctx, "A %d/%d\n",
+                ff_dlog(avctx, "A %d/%d\n",
                         ff_mpeg2_aspect[s->aspect_ratio_info].num,
                         ff_mpeg2_aspect[s->aspect_ratio_info].den);
-                av_dlog(avctx, "B %d/%d\n", s->avctx->sample_aspect_ratio.num,
+                ff_dlog(avctx, "B %d/%d\n", s->avctx->sample_aspect_ratio.num,
                         s->avctx->sample_aspect_ratio.den);
             }
         } else {
@@ -1364,45 +1364,6 @@
                       ff_mpeg12_frame_rate_tab[s->frame_rate_index].den * s1->frame_rate_ext.den,
                       1 << 30);
             avctx->ticks_per_frame = 2;
-<<<<<<< HEAD
-=======
-            // MPEG-2 aspect
-            if (s->aspect_ratio_info > 1) {
-                AVRational dar =
-                    av_mul_q(av_div_q(ff_mpeg2_aspect[s->aspect_ratio_info],
-                                      (AVRational) { s1->pan_scan.width,
-                                                     s1->pan_scan.height }),
-                             (AVRational) { s->width, s->height });
-
-                /* We ignore the spec here and guess a bit as reality does not
-                 * match the spec, see for example res_change_ffmpeg_aspect.ts
-                 * and sequence-display-aspect.mpg.
-                 * issue1613, 621, 562 */
-                if ((s1->pan_scan.width == 0) || (s1->pan_scan.height == 0) ||
-                    (av_cmp_q(dar, (AVRational) { 4, 3 }) &&
-                     av_cmp_q(dar, (AVRational) { 16, 9 }))) {
-                    s->avctx->sample_aspect_ratio =
-                        av_div_q(ff_mpeg2_aspect[s->aspect_ratio_info],
-                                 (AVRational) { s->width, s->height });
-                } else {
-                    s->avctx->sample_aspect_ratio =
-                        av_div_q(ff_mpeg2_aspect[s->aspect_ratio_info],
-                                 (AVRational) { s1->pan_scan.width, s1->pan_scan.height });
-// issue1613 4/3 16/9 -> 16/9
-// res_change_ffmpeg_aspect.ts 4/3 225/44 ->4/3
-// widescreen-issue562.mpg 4/3 16/9 -> 16/9
-//                    s->avctx->sample_aspect_ratio = av_mul_q(s->avctx->sample_aspect_ratio, (AVRational) {s->width, s->height});
-                    ff_dlog(avctx, "A %d/%d\n",
-                            ff_mpeg2_aspect[s->aspect_ratio_info].num,
-                            ff_mpeg2_aspect[s->aspect_ratio_info].den);
-                    ff_dlog(avctx, "B %d/%d\n", s->avctx->sample_aspect_ratio.num,
-                            s->avctx->sample_aspect_ratio.den);
-                }
-            } else {
-                s->avctx->sample_aspect_ratio =
-                    ff_mpeg2_aspect[s->aspect_ratio_info];
-            }
->>>>>>> 6a85dfc8
         } // MPEG-2
 
         avctx->pix_fmt = mpeg_get_pixelformat(avctx);
@@ -2776,10 +2737,6 @@
     Mpeg1Context *s = avctx->priv_data;
     AVFrame *picture = data;
     MpegEncContext *s2 = &s->mpeg_enc_ctx;
-<<<<<<< HEAD
-=======
-    ff_dlog(avctx, "fill_buffer\n");
->>>>>>> 6a85dfc8
 
     if (buf_size == 0 || (buf_size == 4 && AV_RB32(buf) == SEQ_END_CODE)) {
         /* special case for last picture */
